"""
Created on Sat November 04 15:30:00 2023

@author: Anna Grim
@email: anna.grim@alleninstitute.org

Routines for running inference with a machine model that classifies edge
proposals.

"""

import os
from datetime import datetime
from time import time

import networkx as nx
import numpy as np
import torch
from torch.nn.functional import sigmoid
from tqdm import tqdm

from deep_neurographs.graph_artifact_removal import remove_doubles
from deep_neurographs.machine_learning.feature_generation import (
    FeatureGenerator,
)
from deep_neurographs.utils import gnn_util
from deep_neurographs.utils import graph_util as gutil
from deep_neurographs.utils import ml_util, util
from deep_neurographs.utils.gnn_util import toCPU
from deep_neurographs.utils.graph_util import GraphLoader

BATCH_SIZE = 2000
CONFIDENCE_THRESHOLD = 0.7


class InferencePipeline:
    """
    Class that executes the full GraphTrace inference pipeline that performs
    the following steps:

    1. Graph Construction
        Builds a graph representation from fragmented neuron segments.

    2. Connection Proposals
        Generates proposals for potential connections between fragments.

    3. Feature Generation
        Extracts relevant features from the proposals and graph to be used by
        a machine learning model.

    4. Inference
        Applies a machine learning model classify proposals as accept/reject
        based on the learned features.

    5. Graph Update
        Integrates the inference results to refine and merge the fragments
        into a cohesive structure.

    """

    def __init__(
        self,
        sample_id,
        segmentation_id,
        img_path,
        model_path,
        output_dir,
        config,
        device=None,
        label_path=None,
        use_img_embedding=False,
    ):
        """
        Initializes an object that executes the full GraphTrace inference
        pipeline.

        Parameters
        ----------
        sample_id : int
            Identifier for the brain sample to be used in the inference
            pipeline.
        segmentation_id : str
            Identifier for the predicted segmentation to be processed by the
            inference pipeline.
        img_path : str
            Path to the raw image assumed to be stored in a GCS bucket.
        model_path : str
            Path to machine learning model parameters.
        output_dir : str
            Directory where the results of the inference will be saved.
        config : Config
            Configuration object containing parameters and settings required
            for the inference pipeline.
        device : str, optional
            ...
        label_path : str, optional
            Path to the segmentation assumed to be stored on a GCS bucket.
        use_img_embedding : bool, optional
            ...

        Returns
        -------
        None

        """
        # Class attributes
        self.accepted_proposals = list()
        self.sample_id = sample_id
        self.segmentation_id = segmentation_id
        self.model_path = model_path

        # Extract config settings
        self.graph_config = config.graph_config
        self.ml_config = config.ml_config

        # Inference engine
        self.inference_engine = InferenceEngine(
            img_path,
            self.model_path,
            self.ml_config.model_type,
            self.graph_config.search_radius,
            confidence_threshold=self.ml_config.threshold,
            device=device,
            downsample_factor=self.ml_config.downsample_factor,
            label_path=label_path,
            use_img_embedding=use_img_embedding,
        )

        # Set output directory
        date = datetime.today().strftime("%Y-%m-%d")
        self.output_dir = f"{output_dir}/{segmentation_id}-{date}"
        util.mkdir(self.output_dir, delete=True)

    # --- Core ---
    def run(self, fragments_pointer):
        """
        Executes the full inference pipeline.

        Parameters
        ----------
        fragments_pointer : dict, list, str
            Pointer to swc files used to build an instance of FragmentGraph,
            see "swc_util.Reader" for further documentation.

        Returns
        -------
        None

        """
        # Initializations
        self.report_experiment()
        self.write_metadata()
        t0 = time()

        # Main
        self.build_graph(fragments_pointer)
        self.generate_proposals()
        self.run_inference()
        self.save_results()

        t, unit = util.time_writer(time() - t0)
        print(f"Total Runtime: {round(t, 4)} {unit}\n")

    def run_schedule(
<<<<<<< HEAD
        self, fragments_pointer, search_radius_schedule, save_all_rounds=False
=======
        self, fragments_pointer, radius_schedule, save_all_rounds=False
>>>>>>> 8389babe
    ):
        t0 = time()
        self.report_experiment()
        self.build_graph(fragments_pointer)
        for round_id, radius in enumerate(radius_schedule):
            print(f"--- Round {round_id + 1}:  Radius = {radius} ---")
            round_id += 1
            self.generate_proposals(radius)
            self.run_inference()
            if save_all_rounds:
                self.save_results(round_id=round_id)

        if not save_all_rounds:
            self.save_results(round_id=round_id)

        t, unit = util.time_writer(time() - t0)
        print(f"Total Runtime: {round(t, 4)} {unit}\n")

    def build_graph(self, fragments_pointer):
        """
        Initializes and constructs the fragments graph based on the provided
        fragment data.

        Parameters
        ----------
        fragment_pointer : dict, list, str
            Pointer to swc files used to build an instance of FragmentGraph,
            see "swc_util.Reader" for further documentation.

        Returns
        -------
        None

        """
        print("(1) Building FragmentGraph")
        t0 = time()

        # Initialize Graph
        graph_builder = GraphLoader(
            anisotropy=self.graph_config.anisotropy,
            min_size=self.graph_config.min_size,
            node_spacing=self.graph_config.node_spacing,
        )
        self.graph = graph_builder.run(fragments_pointer)

        # Remove doubles (if applicable)
        if self.graph_config.remove_doubles_bool:
            remove_doubles(self.graph, 200, self.graph_config.node_spacing)

        # Save valid labels and current graph
        swcs_path = os.path.join(self.output_dir, "processed-swcs.zip")
        labels_path = os.path.join(self.output_dir, "valid_labels.txt")
        self.graph.to_zipped_swcs(swcs_path)
        self.graph.save_labels(labels_path)

        t, unit = util.time_writer(time() - t0)
        print(f"Module Runtime: {round(t, 4)} {unit}\n")
        self.print_graph_overview()

    def generate_proposals(self, radius=None):
        """
        Generates proposals for the fragment graph based on the specified
        configuration.

        Parameters
        ----------
        None

        Returns
        -------
        None

        """
        # Initializations
        print("(2) Generate Proposals")
        if radius is None:
            radius = self.graph_config.radius

        # Main
        t0 = time()
        self.graph.generate_proposals(
            radius,
            complex_bool=self.graph_config.complex_bool,
            long_range_bool=self.graph_config.long_range_bool,
            proposals_per_leaf=self.graph_config.proposals_per_leaf,
            trim_endpoints_bool=self.graph_config.trim_endpoints_bool,
        )
        n_proposals = util.reformat_number(self.graph.n_proposals())

        # Report results
        t, unit = util.time_writer(time() - t0)
        print("# Proposals:", n_proposals)
        print(f"Module Runtime: {round(t, 4)} {unit}\n")

    def run_inference(self):
        """
        Executes the inference process using the configured inference engine
        and updates the graph.

        Parameters
        ----------
        None

        Returns
        -------
        None

        """
        print("(3) Run Inference")
        t0 = time()
        n_proposals = self.graph.n_proposals()
        self.graph, accepts = self.inference_engine.run(
            self.graph, self.graph.list_proposals()
        )
        self.accepted_proposals.extend(accepts)
        print("# Accepted:", util.reformat_number(len(accepts)))
        print("% Accepted:", round(len(accepts) / n_proposals, 4))

        t, unit = util.time_writer(time() - t0)
        print(f"Module Runtime: {round(t, 4)} {unit}\n")

    def save_results(self, round_id=None):
        """
        Saves the processed results from running the inference pipeline,
        namely the corrected swc files and a list of the merged swc ids.

        Parameters
        ----------
        None

        Returns
        -------
        None

        """
        suffix = f"-{round_id}" if round_id else ""
        filename = f"corrected-processed-swcs{suffix}.zip"
        path = os.path.join(self.output_dir, filename)
        self.graph.to_zipped_swcs(path)
        self.save_connections(round_id=round_id)
        self.write_metadata()

    def report_experiment(self):
        print("\nExperiment Overview")
        print("-----------------------------------------------")
        print("Sample_ID:", self.sample_id)
        print("Segmentation_ID:", self.segmentation_id)
        print("")

    # --- io ---
    def save_connections(self, round_id=None):
        """
        Saves predicted connections between connected components in a txt file.

        Parameters
        ----------
        None

        Returns
        -------
        None

        """
        suffix = f"-{round_id}" if round_id else ""
        path = os.path.join(self.output_dir, f"connections{suffix}.txt")
        with open(path, "w") as f:
            for id_1, id_2 in self.graph.merged_ids:
                f.write(f"{id_1}, {id_2}" + "\n")

    def write_metadata(self):
        """
        Writes metadata about the current pipeline run to a JSON file.

        Parameters
        ----------
        None

        Returns
        -------
        None

        """
        metadata = {
            "date": datetime.today().strftime("%Y-%m-%d"),
            "sample_id": self.sample_id,
            "segmentation_id": self.segmentation_id,
            "min_fragment_size": f"{self.graph_config.min_size}um",
            "model_type": self.ml_config.model_type,
            "model_name": os.path.basename(self.model_path),
            "complex_proposals": self.graph_config.complex_bool,
            "long_range_bool": self.graph_config.long_range_bool,
            "proposals_per_leaf": self.graph_config.proposals_per_leaf,
            "search_radius": f"{self.graph_config.search_radius}um",
            "confidence_threshold": self.ml_config.threshold,
            "node_spacing": self.graph_config.node_spacing,
            "remove_doubles": self.graph_config.remove_doubles_bool,
        }
        path = os.path.join(self.output_dir, "metadata.json")
        util.write_json(path, metadata)

    # --- Summaries ---
    def print_graph_overview(self):
        """
        Prints an overview of the graph's structure and memory usage.

        Parameters
        ----------
        None

        Returns
        -------
        None

        """
        # Compute values
        n_components = nx.number_connected_components(self.graph)
        usage = round(util.get_memory_usage(), 2)

        # Print overview
        print("Graph Overview...")
        print("# Connected Components:", util.reformat_number(n_components))
        print("# Nodes:", util.reformat_number(self.graph.number_of_nodes()))
        print("# Edges:", util.reformat_number(self.graph.number_of_edges()))
        print(f"Memory Consumption: {usage} GBs\n")


class InferenceEngine:
    """
    Class that runs inference with a machine learning model that has been
    trained to classify edge proposals.

    """

    def __init__(
        self,
        img_path,
        model_path,
        model_type,
        radius,
        batch_size=BATCH_SIZE,
        confidence_threshold=CONFIDENCE_THRESHOLD,
        device=None,
        downsample_factor=1,
        label_path=None,
        use_img_embedding=False
    ):
        """
        Initializes an inference engine by loading images and setting class
        attributes.

        Parameters
        ----------
        img_path : str
            Path to image stored in a GCS bucket.
        model_path : str
            Path to machine learning model parameters.
        model_type : str
            Type of machine learning model used to perform inference.
        radius : float
            Search radius used to generate proposals.
        batch_size : int, optional
            Number of proposals to generate features and classify per batch.
            The default is the global varaible "BATCH_SIZE".
        confidence_threshold : float, optional
            Threshold on acceptance probability for proposals. The default is
            the global variable "CONFIDENCE_THRESHOLD".
        downsample_factor : int, optional
            Downsampling factor that accounts for which level in the image
            pyramid the voxel coordinates must index into. The default is 0.

        Returns
        -------
        None

        """
        # Set class attributes
        self.batch_size = batch_size
        self.device = "cpu" if device is None else device
        self.is_gnn = True if "Graph" in model_type else False
        self.radius = radius
        self.threshold = confidence_threshold

        # Features
        self.feature_generator = FeatureGenerator(
            img_path,
            downsample_factor,
            label_path=label_path,
            use_img_embedding=use_img_embedding
        )

        # Model
        self.model = ml_util.load_model(model_path)
        if self.is_gnn:
            self.model = self.model.to(self.device)
            self.model.eval()

    def run(self, neurograph, proposals):
        """
        Runs inference by forming batches of proposals, then performing the
        following steps for each batch: (1) generate features, (2) classify
        proposals by running model, and (3) adding each accepted proposal as
        an edge to "neurograph" if it does not create a cycle.

        Parameters
        ----------
        neurograph : NeuroGraph
            Graph that inference will be performed on.
        proposals : list
            Proposals to be classified as accept or reject.

        Returns
        -------
        NeuroGraph
            Updated graph with accepted proposals added as edges.
        list
            Accepted proposals.

        """
        # Initializations
        assert not gutil.cycle_exists(neurograph), "Graph contains cycle!"
        if self.is_gnn:
            proposals = set(proposals)
        else:
            proposals = sort_proposals(neurograph, proposals)

        # Main
        with tqdm(total=len(proposals), desc="Inference") as pbar:
            accepts = list()
            while len(proposals) > 0:
                # Predict
                batch = self.get_batch(neurograph, proposals)
                dataset = self.get_batch_dataset(neurograph, batch)
                preds = self.predict(dataset)

                # Update graph
                for p in get_accepts(neurograph, preds, self.threshold):
                    neurograph.merge_proposal(p)
                    accepts.append(p)
                pbar.update(len(batch["proposals"]))
            neurograph.absorb_reducibles()
        return neurograph, accepts

    def get_batch(self, neurograph, proposals):
        """
        Generates a batch of proposals.

        Parameters
        ----------
        neurograph : NeuroGraph
            Graph that proposals were generated from.
        proposals : list
            Proposals for which batch is to be generated from.

        Returns
        -------
        dict
            Batch which consists of a subset of "proposals" and the
            computation graph if the model type is a gnn.

        """
        if self.is_gnn:
            return gnn_util.get_batch(neurograph, proposals, self.batch_size)
        else:
            batch = {"proposals": proposals[0:self.batch_size], "graph": None}
            del proposals[0:self.batch_size]
            return batch

    def get_batch_dataset(self, neurograph, batch):
        """
        Generates features and initializes dataset that can be input to a
        machine learning model.

        Parameters
        ----------
        neurograph : NeuroGraph
            Graph that inference will be performed on.
        batch : list
            Proposals to be classified.

        Returns
        -------
        ...

        """
        t0 = time()
        features = self.feature_generator.run(neurograph, batch, self.radius)
        print("Feature Generation:", time() - t0)
        computation_graph = batch["graph"] if type(batch) is dict else None
        dataset = ml_util.init_dataset(
            neurograph,
            features,
            self.is_gnn,
            computation_graph=computation_graph,
        )
        return dataset

    def predict(self, dataset):
        """
        Runs the model on the given dataset to generate and filter
        predictions.

        Parameters
        ----------
        data : ...
            Dataset on which the model inference is to be run.

        Returns
        -------
        dict
            A dictionary that maps a proposal to the model's prediction (i.e.
            probability).

        """
        # Get predictions
        if self.is_gnn:
            with torch.no_grad():
                # Get inputs
                n = len(dataset.data["proposal"]["y"])
                x, edge_index, edge_attr = gnn_util.get_inputs(
                    dataset.data, device=self.device
                )

                # Run model
                preds = sigmoid(self.model(x, edge_index, edge_attr))
                preds = toCPU(preds[0:n, 0])
        else:
            preds = np.array(self.model.predict_proba(dataset.data.x)[:, 1])

        # Reformat prediction
        idxs = dataset.idxs_proposals["idx_to_id"]
        return {idxs[i]: p for i, p in enumerate(preds)}


# --- Accepting Proposals ---
def get_accepts(neurograph, preds, threshold, high_threshold=0.9):
    """
    Determines which proposals to accept based on prediction scores and the
    specified threshold.

    Parameters
    ----------
    neurograph : NeuroGraph
        Graph that proposals belong to.
    preds : dict
        Dictionary that maps proposal ids to probability generated from
        machine learning model.
    high_threshold : float, optional
        Threshold value for separating the best proposals from the rest. The
        default is 0.9.

    Returns
    -------
    list
        Proposals to be added as edges to "neurograph".

    """
    # Partition proposals into best and the rest
    preds = {k: v for k, v in preds.items() if v > threshold}
    best_proposals, proposals = separate_best(
        preds, neurograph.simple_proposals(), high_threshold
    )

    # Determine which proposals to accept
    accepts = list()
    accepts.extend(filter_proposals(neurograph, best_proposals))
    accepts.extend(filter_proposals(neurograph, proposals))
    neurograph.remove_edges_from(map(tuple, accepts))
    return accepts


def separate_best(preds, simple_proposals, high_threshold):
    """
    Splits "preds" into two separate dictionaries such that one contains the
    best proposals (i.e. simple proposals with high confidence) and the other
    contains all other proposals.

    Parameters
    ----------
    preds : dict
        Dictionary that maps proposal ids to probability generated from
        machine learning model.
    simple_proposals : list
        List of simple proposals.
    high_threshold : float
        Threshold on acceptance probability for proposals.

    Returns
    -------
    list
        Proposal IDs determined to be the best.
    list
        All other proposal IDs.

    """
    best_probs, probs = list(), list()
    best_proposals, proposals = list(), list()
    for proposal, prob in preds.items():
        if proposal in simple_proposals and prob > high_threshold:
            best_proposals.append(proposal)
            best_probs.append(prob)
        else:
            proposals.append(proposal)
            probs.append(prob)
    best_idxs = np.argsort(best_probs)
    idxs = np.argsort(probs)
    return np.array(best_proposals)[best_idxs], np.array(proposals)[idxs]


def filter_proposals(graph, proposals):
    """
    Filters a list of proposals by removing the ones that create a cycle when
    added to "graph".

    Parameters
    ----------
    graph : networkx.Graph
        Graph to which edges are being added.
    proposals : list[frozenset]
        List of proposals to be checked.

    Returns
    -------
    list[frozenset]
        List of proposals that do not create a cycle when iteratively added to
        "graph".

    """
    accepts = list()
    for i, j in proposals:
        if not nx.has_path(graph, i, j):
            graph.add_edge(i, j)
            accepts.append(frozenset({i, j}))
    return accepts


def sort_proposals(neurograph, proposals):
    """
    Sorts proposals by length.

    Parameters
    ----------
    neurograph : NeuroGraph
        Graph that proposals were generated from.
    proposals : list[frozenset]
        List of proposals.

    Returns
    -------
    list[frozenset]
        Sorted proposals.

    """
    idxs = np.argsort([neurograph.proposal_length(p) for p in proposals])
    return [proposals[idx] for idx in idxs]<|MERGE_RESOLUTION|>--- conflicted
+++ resolved
@@ -162,11 +162,7 @@
         print(f"Total Runtime: {round(t, 4)} {unit}\n")
 
     def run_schedule(
-<<<<<<< HEAD
         self, fragments_pointer, search_radius_schedule, save_all_rounds=False
-=======
-        self, fragments_pointer, radius_schedule, save_all_rounds=False
->>>>>>> 8389babe
     ):
         t0 = time()
         self.report_experiment()
