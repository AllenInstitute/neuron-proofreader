"""
Created on Sat November 04 15:30:00 2023

@author: Anna Grim
@email: anna.grim@alleninstitute.org

Routines for training models that classify edge proposals.

"""

import logging
from random import sample

import lightning.pytorch as pl
import numpy as np
import torch
import torch.nn.functional as F
import torch.utils.data as torch_data
from lightning.pytorch.callbacks import ModelCheckpoint
from lightning.pytorch.profilers import PyTorchProfiler
from sklearn.ensemble import AdaBoostClassifier, RandomForestClassifier
from torch.nn.functional import sigmoid
from torch.utils.data import DataLoader
from torcheval.metrics.functional import (
    binary_f1_score,
    binary_precision,
    binary_recall,
)

from deep_neurographs import feature_extraction as extracter
from deep_neurographs.deep_learning import datasets as ds
from deep_neurographs.deep_learning import models
from deep_neurographs.deep_learning import loss

logging.getLogger("pytorch_lightning").setLevel(logging.ERROR)


BATCH_SIZE = 32
NUM_WORKERS = 0
SHUFFLE = True
SUPPORTED_MODELS = [
    "AdaBoost",
    "RandomForest",
    "FeedForwardNet",
    "ConvNet",
    "MultiModalNet",
]


# -- Cross Validation --
def get_kfolds(filenames, k):
    """
    Partitions "filenames" into k-folds to perform cross validation.

    Parameters
    ----------
    filenames : list[str]
        List of filenames of samples for training.
    k : int
        Number of folds to be used in k-fold cross validation.

    Returns
    -------
    folds : list[list[str]]
        Partition of "filesnames" into k-folds.

    """
    folds = []
    samples = set(filenames)
    num_samples = int(np.floor(len(filenames) / k))
    assert num_samples > 0, "Sample size is too small for {}-folds".format(k)
    for i in range(k):
        samples_i = sample(samples, num_samples)
        samples = samples.difference(samples_i)
        folds.append(samples_i)
        if num_samples > len(samples):
            break
    return folds


# -- Training --
def fit_model(
    model_type, X, y, lr=1e-3, logger=False, max_epochs=50, profile=False
):
    """
    Fits a model to a training dataset.

    Parameters
    ----------
    model_type : str
        Indication of type of model. Options are "AdaBoost",
        "RandomForest", "FeedForwardNet", "ConvNet", and
        "MultiModalNet".
    X : numpy.ndarray
        Feature matrix.
    y : numpy.ndarray
        Labels to be learned.
    lr : float, optional
        Learning rate to be used if model is a neural network. The default is
        1e-3.
    logger : bool, optional
        Indication of whether to log performance stats while neural network
        trains. The default is False.
    max_epochs : int, optional
        Maximum number of epochs used to train neural network. The default is
        50.
    profile : bool, optional
        Indication of whether to profile runtime of training neural network.
        The default is False.

    Returns
    -------
    ...
    """
    if model_type in ["FeedForwardNet", "ConvNet", "MultiModalNet"]:
        data = {"inputs": X, "labels": y}
        net, dataset = get_model(model_type, data=data)
        model = train_network(
            net, dataset, logger=logger, lr=lr, max_epochs=max_epochs
        )
    else:
        model = get_model(model_type)
        model.fit(X, y)
    return model


def evaluate_model():
    pass


def get_model(model_type, data=None):
    """
    Gets classification model to be fit.

    Parameters
    ----------
    model_type : str
        Indication of type of model. Options are "AdaBoost",
        "RandomForest", "FeedForwardNet", "ConvNet", and
        "MultiModalNet".
    data : dict, optional
        Training data used to fit model. This dictionary must contain the keys
        "inputs" and "labels" which correspond to the feature matrix and
        target labels to be learned. The default is None.

    Returns
    -------
    ...

    """
    assert model_type in SUPPORTED_MODELS
    if model_type == "AdaBoost":
        return AdaBoostClassifier()
    elif model_type == "RandomForest":
        return RandomForestClassifier()
    elif model_type == "FeedForwardNet":
        n_features = extracter.count_features(model_type)
        net = models.FeedForwardNet(n_features)
        dataset = ds.ProposalDataset(data["inputs"], data["labels"])
    elif model_type == "ConvNet":
        net = models.ConvNet()
        models.init_weights(net)
        dataset = ds.ImgProposalDataset(
            data["inputs"], data["labels"], transform=True
        )
    elif model_type == "MultiModalNet":
        n_features = extracter.count_features(model_type)
        net = models.MultiModalNet(n_features)
        models.init_weights(net)
        dataset = ds.MultiModalDataset(
            data["inputs"], data["labels"], transform=True
        )
    return net, dataset


def train_network(
    net, dataset, logger=False, lr=1e-3, max_epochs=50, profile=False
):
    # Load data
    train_set, valid_set = random_split(dataset)
    train_loader = DataLoader(
        train_set,
        num_workers=NUM_WORKERS,
        batch_size=BATCH_SIZE,
        pin_memory=True,
        shuffle=SHUFFLE,
    )
    valid_loader = DataLoader(
        valid_set,
        batch_size=BATCH_SIZE,
        num_workers=NUM_WORKERS,
        pin_memory=True,
    )

    # Configure trainer
    model = LitNeuralNet(net=net, lr=lr)
    ckpt_callback = ModelCheckpoint(save_top_k=1, monitor="val_f1", mode="max")
    profiler = PyTorchProfiler() if profile else None

    # Fit model
    trainer = pl.Trainer(
        accelerator="gpu",
        callbacks=[ckpt_callback],
        devices=1,
        enable_model_summary=False,
        enable_progress_bar=False,
        logger=logger,
        log_every_n_steps=1,
        max_epochs=max_epochs,
        profiler=profiler,
    )
    trainer.fit(model, train_loader, valid_loader)

    # Return best model
    ckpt = torch.load(ckpt_callback.best_model_path)
    model.net.load_state_dict(ckpt["state_dict"])
    return model


def random_split(train_set, train_ratio=0.85):
    train_set_size = int(len(train_set) * train_ratio)
    valid_set_size = len(train_set) - train_set_size
    return torch_data.random_split(train_set, [train_set_size, valid_set_size])


def eval_network(X, model):
    # Prep data
    if type(X) == dict:
        X = [
            torch.tensor(X["features"], dtype=torch.float32),
            torch.tensor(X["imgs"], dtype=torch.float32),
        ]
    else:
        X = torch.tensor(X, dtype=torch.float32)

    # Run model
    model.eval()
    with torch.no_grad():
        y_pred = sigmoid(model.net(X))
    return np.array(y_pred)


# -- Lightning Module --
class LitNeuralNet(pl.LightningModule):
    def __init__(self, net=None, lr=1e-3):
        super().__init__()
        self.criterion = loss.DiceLoss()
        self.net = net
        self.lr = lr 

    def forward(self, batch):
        x = self.get_example(batch, "inputs")
        return self.net(x)

    def configure_optimizers(self):
        optimizer = torch.optim.Adam(self.parameters(), lr=self.lr)
        return optimizer

    def training_step(self, batch, batch_idx):
        X = self.get_example(batch, "inputs")
        y = self.get_example(batch, "labels")
        y_hat = self.net(X)
<<<<<<< HEAD
        
        loss = self.criterion(y_hat, y)
=======
        loss = F.binary_cross_entropy_with_logits(y_hat, y)
        # pos_weight=torch.tensor([0.8]).cuda())
>>>>>>> a32b87b9
        self.log("train_loss", loss)
        self.compute_stats(y_hat, y, prefix="train_")
        return loss

    def validation_step(self, batch, batch_idx):
        X = self.get_example(batch, "inputs")
        y = self.get_example(batch, "labels")
        y_hat = self.net(X)
        self.compute_stats(y_hat, y, prefix="val_")

    def compute_stats(self, y_hat, y, prefix=""):
        y_hat = torch.flatten(sigmoid(y_hat))
        y = torch.flatten(y).to(torch.int)
        self.log(prefix + "precision", binary_precision(y_hat, y))
        self.log(prefix + "recall", binary_recall(y_hat, y))
        self.log(prefix + "f1", binary_f1_score(y_hat, y))

    def get_example(self, batch, key):
        return batch[key]

    def state_dict(self, destination=None, prefix="", keep_vars=False):
        return self.net.state_dict(destination, prefix + "", keep_vars)<|MERGE_RESOLUTION|>--- conflicted
+++ resolved
@@ -260,13 +260,8 @@
         X = self.get_example(batch, "inputs")
         y = self.get_example(batch, "labels")
         y_hat = self.net(X)
-<<<<<<< HEAD
-        
+
         loss = self.criterion(y_hat, y)
-=======
-        loss = F.binary_cross_entropy_with_logits(y_hat, y)
-        # pos_weight=torch.tensor([0.8]).cuda())
->>>>>>> a32b87b9
         self.log("train_loss", loss)
         self.compute_stats(y_hat, y, prefix="train_")
         return loss
