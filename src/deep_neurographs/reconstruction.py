--- conflicted
+++ resolved
@@ -115,33 +115,6 @@
 def get_structure_aware_accepts(
     neurograph, graph, preds, high_threshold=0.8, low_threshold=0.6
 ):
-<<<<<<< HEAD
-    # Initializations
-    proposals = list(probs.keys())
-    pred_graph = neurograph.copy_graph()
-
-    # Add best simple edges
-    preds = []
-    remaining_proposals = []
-    # dists = [neurograph.proposal_length(edge) for edge in proposals]
-    for idx in np.argsort([probs[edge] for edge in proposals]):
-        edge = proposals[idx]
-        if neurograph.is_simple(edge) and probs[edge] > high_threshold:
-            if not gutils.creates_cycle(pred_graph, tuple(edge)):
-                pred_graph.add_edges_from([edge])
-                preds.append(edge)
-        else:
-            remaining_proposals.append(edge)
-
-    # Add remaining viable edges
-    for edge in remaining_proposals:
-        if not gutils.creates_cycle(pred_graph, tuple(edge)):
-            pred_graph.add_edges_from([edge])
-            preds.append(edge)
-    return preds
-
-
-=======
     # Add best preds
     best_preds, best_probs = get_best_preds(neurograph, preds, high_threshold)
     accepts = check_cycles_sequential(neurograph, best_preds, best_probs)
@@ -245,7 +218,6 @@
 
 
 # -- Merge branches --
->>>>>>> f395daa5
 def fuse_branches(neurograph, edges):
     cnt = 0
     n_trues = 0
