--- conflicted
+++ resolved
@@ -140,17 +140,10 @@
 def plot(data, title):
     fig = go.Figure(data=data)
     fig.update_layout(
-<<<<<<< HEAD
-        #    title=title,
-        #    #template="plotly_white",
-        #    #plot_bgcolor="rgba(0, 0, 0, 0)",
-        #    #scene=dict(aspectmode="manual", aspectratio=dict(x=1, y=1, z=1)),
-=======
-    #    title=title,
-    #    #template="plotly_white",
-    #    #plot_bgcolor="rgba(0, 0, 0, 0)",
-    #    #scene=dict(aspectmode="manual", aspectratio=dict(x=1, y=1, z=1)),
->>>>>>> 9c40dbe9
+        title=title,
+        template="plotly_white",
+        plot_bgcolor="rgba(0, 0, 0, 0)",
+        scene=dict(aspectmode="manual", aspectratio=dict(x=1, y=1, z=1)),
         width=1200,
         height=700,
     )
