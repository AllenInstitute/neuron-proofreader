--- conflicted
+++ resolved
@@ -63,10 +63,6 @@
         self.feature_generators = dict()
         self.graphs = dict()
         self.is_train_data = is_train_data
-<<<<<<< HEAD
-=======
-        self.validation_keys = set()
->>>>>>> a9ea568e
 
         # Configs
         self.graph_config = config.graph_config
@@ -327,11 +323,7 @@
         self.model_dir = model_dir
         self.writer = SummaryWriter(log_dir=log_dir)
 
-<<<<<<< HEAD
     def run(self, model, train_dataset, validation_dataset):
-=======
-    def run(self, model, train_dataset):
->>>>>>> a9ea568e
         """
         Trains a graph neural network in the case where "datasets" is a
         dictionary of datasets such that each corresponds to a distinct graph.
@@ -350,19 +342,11 @@
         # Initializations
         model.to(self.device)
         optimizer = torch.optim.AdamW(model.parameters(), lr=self.lr)
-<<<<<<< HEAD
         scheduler = CosineAnnealingLR(optimizer, T_max=40)
 
         print("\nTraining...")
         print("# Train Examples:", train_dataset.n_proposals())
         print("# Validation Examples:", validation_dataset.n_proposals())
-=======
-        scheduler = CosineAnnealingLR(optimizer, T_max=25)
-
-        print("\nTraining...")
-        print("# Train Examples:", train_dataset.n_proposals())
-        print("# Validation Examples:", example_cnt)
->>>>>>> a9ea568e
 
         # Main
         best_f1 = 0
