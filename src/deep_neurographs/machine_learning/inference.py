"""
Created on Sat November 04 15:30:00 2023

@author: Anna Grim
@email: anna.grim@alleninstitute.org

Routines for running inference with a model that classifies edge proposals.

"""

import numpy as np
import torch
from torch.nn.functional import sigmoid
from torch.utils.data import DataLoader

from deep_neurographs import graph_utils as gutils
from deep_neurographs import img_utils
from deep_neurographs import reconstruction as build
from deep_neurographs import img_utils, utils
from deep_neurographs.machine_learning import (
    feature_generation,
    gnn_utils,
    ml_utils,
    seeded_inference,
)
from deep_neurographs.machine_learning.gnn_utils import toCPU

BATCH_SIZE = 1600
CONFIDENCE_THRESHOLD = 0.7


def run(
    neurograph,
    model_type,
    model_path,
    img_path,
    labels_path,
    proposals,
    search_radius,
    batch_size=BATCH_SIZE,
    confidence_threshold=CONFIDENCE_THRESHOLD,
):
    """
    Wrapper routine that calls the appropriate inference subroutine based on
    whether "neurograph" has nonempty "neurograph.soma_ids".

    Parameters
    ----------
    neurograph : NeuroGraph
        Graph that inference will be performed on.
    model_type : str
        Type of machine learning model used to perform inference.
    model_path : str
        Path to model parameters.
    img : str
        Image stored in a GCS bucket.
    labels_path : str
        Path to a segmentation mask stored in a GCS bucket.
    proposals : dict
        Proposals to be classified as accept or reject.
    search_radius : float
        Search radius used to generate proposals.
    batch_size : int, optional
        Number of proposals to generate features and classify per batch. The
        default is the global varaible "BATCH_SIZE".
    confidence_threshold : float, optional
        Threshold on acceptance probability for proposals. The default is the
        global variable "CONFIDENCE_THRESHOLD".

    Returns
    -------
    NeuroGraph
        Updated graph with accepted proposals added as edges.
    list
        Accepted proposals.  
    
    """
    # Initializations
    assert not gutils.cycle_exists(neurograph), "NeuroGraph contains cycle!"
    model = ml_utils.load_model(model_type, model_path)

    # Open images
    driver = "n5" if ".n5" in img_path else "zarr"
    img = img_utils.open_tensorstore(img_path, driver)

    driver = "neuroglancer_precomputed"
    labels = img_utils.open_tensorstore(labels_path, driver)

    # Call inference routine
    if len(neurograph.soma_ids) > 0:
        neurograph, accepts = seeded_inference.run(
            neurograph,
            model,
            model_type,
            img,
            labels,
            proposals,
            search_radius,
            batch_size=batch_size,
            confidence_threshold=confidence_threshold,
        )
    else:
        neurograph, accepts = run_without_seeds(
            neurograph,
            model,
            model_type,
            img,
            labels,
            proposals,
            search_radius,
            batch_size=batch_size,
            confidence_threshold=confidence_threshold,
        )

<<<<<<< HEAD
    # Report Results
    print("\n# proposals added:", utils.reformat_number(len(accepts)))
    print("% proposals added:", round(len(accepts) / len(proposals), 4))
    return neurograph, accepts


def run_without_seeds(
    neurograph,
    model,
    model_type,
    img,
    labels,
    proposals,
    search_radius,
    batch_size=BATCH_SIZE,
    confidence_threshold=0.7,
):
    """
    ...

    Parameters
    ----------
    neurograph : NeuroGraph
        Graph that inference will be performed on.
    model : ..
        Machine learning model used to perform inference.
    model_type : str
        Type of machine learning model used to perform inference.
    img : str
        Image stored in a GCS bucket.
    labels : str
        Segmentation mask stored in a GCS bucket.
    proposals : list
        Proposals to be classified as accept or reject.
    search_radius : float
        Search radius used to generate proposals.
    batch_size : int, optional
        Number of proposals to generate features and classify per batch. The
        default is the global varaible "BATCH_SIZE".
    confidence_threshold : float, optional
        Threshold on acceptance probability for proposals. The default is the
        global variable "CONFIDENCE_THRESHOLD".

    Returns
    -------
    NeuroGraph
        Updated graph with accepted proposals added as edges.
    list
        Accepted proposals.

    """
    # Initializations
=======
    # Open images
    img_driver = "n5" if ".n5" in img_path else "zarr"
    img = img_utils.open_tensorstore(img_path, img_driver)
    labels_driver = "neuroglancer_precomputed"
    labels = img_utils.open_tensorstore(labels_path, labels_driver)

    # Run
>>>>>>> abba8947
    accepts = []
    dists = np.argsort([neurograph.proposal_length(p) for p in proposals])
    graph = neurograph.copy_graph()
    n_batches = 1 + len(proposals) // batch_size

    # Main
    cnt = 1
    t0, t1 = utils.init_timers()
    chunk_size = max(int(n_batches * 0.02), 1)
    for i, batch in enumerate(utils.get_batches(dists, batch_size)):
        # Prediction
        accepts_i, graph = predict(
            neurograph,
            graph,
            img,
            labels,
            [proposals[j] for j in batch],
            model,
            model_type,
            search_radius,
            confidence_threshold=confidence_threshold,
        )

        # Merge proposals
        neurograph = build.fuse_branches(neurograph, accepts_i)
        accepts.extend(accepts_i)

        # Report progress
        if i >= cnt * chunk_size:
            cnt, t1 = utils.report_progress(
                i + 1, n_batches, chunk_size, cnt, t0, t1
            )
    return neurograph, accepts


def predict(
    neurograph,
    graph,
    img,
    labels,
    proposals,
    model,
    model_type,
    search_radius,
    confidence_threshold=0.7,
):
    # Generate features
    features = feature_generation.run(
        neurograph,
        model_type,
        search_radius,
        img,
        labels=labels,
        proposals=proposals,
    )
    dataset = ml_utils.init_dataset(neurograph, features, model_type)

    # Run model
    idx_to_edge = get_idxs(dataset, model_type)
    proposal_probs = run_model(dataset, model, model_type)
    accepts, graph = build.get_accepted_proposals(
        neurograph,
        graph,
        proposal_probs,
        idx_to_edge,
        search_radius,
        high_threshold=0.9,
        threshold=confidence_threshold,
    )
    return accepts, graph


def run_model(dataset, model, model_type):
    if "Graph" in model_type:
        return run_graph_model(dataset.data, model, model_type)
    elif "Net" in model_type:
        model.eval()
        hat_y = []
        data = dataset["dataset"]
        for batch in DataLoader(data, batch_size=32, shuffle=False):
            # Run model
            with torch.no_grad():
                x_i = batch["inputs"]
                hat_y_i = sigmoid(model(x_i))

            # Postprocess
            hat_y_i = np.array(hat_y_i)
            hat_y.extend(hat_y_i[:, 0].tolist())
    else:
        data = dataset["dataset"]
        hat_y = model.predict_proba(data["inputs"])[:, 1]
    return np.array(hat_y)


def run_graph_model(data, model, model_type):
    model.eval()
    with torch.no_grad():
        if "Hetero":
            x_dict, edge_index_dict, edge_attr_dict = gnn_utils.get_inputs(
                data, model_type
            )
            hat_y = sigmoid(model(x_dict, edge_index_dict, edge_attr_dict))
            idx = len(data["proposal"]["y"])
        else:
            x, edge_index = gnn_utils.get_inputs(data, model_type)
            hat_y = sigmoid(model(x, edge_index))
            idx = len(data.proposals)
    return toCPU(hat_y[0:idx, 0])


# --- utils ---
def get_idxs(dataset, model_type):
    """
    Gets dictionary from "dataset" that maps indices (from feature matrix) to
    proposal ids.

    Parameters
    ----------
    dataset : ProposalDataset
        Dataset that contains features generated from proposals.
    model_type : str
        Type of model used to perform inference.

    Returns
    -------
    dict
        Dictionary that maps indices (from feature matrix) to proposal ids.

    """
    if "Graph" in model_type:
        return dataset.idxs_proposals["idx_to_edge"]
    else:
        return dataset["idx_to_edge"]<|MERGE_RESOLUTION|>--- conflicted
+++ resolved
@@ -112,7 +112,6 @@
             confidence_threshold=confidence_threshold,
         )
 
-<<<<<<< HEAD
     # Report Results
     print("\n# proposals added:", utils.reformat_number(len(accepts)))
     print("% proposals added:", round(len(accepts) / len(proposals), 4))
@@ -165,15 +164,6 @@
 
     """
     # Initializations
-=======
-    # Open images
-    img_driver = "n5" if ".n5" in img_path else "zarr"
-    img = img_utils.open_tensorstore(img_path, img_driver)
-    labels_driver = "neuroglancer_precomputed"
-    labels = img_utils.open_tensorstore(labels_path, labels_driver)
-
-    # Run
->>>>>>> abba8947
     accepts = []
     dists = np.argsort([neurograph.proposal_length(p) for p in proposals])
     graph = neurograph.copy_graph()
