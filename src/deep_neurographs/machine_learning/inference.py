"""
Created on Sat November 04 15:30:00 2023

@author: Anna Grim
@email: anna.grim@alleninstitute.org

Routines for running inference on models that classify edge proposals.

"""

import numpy as np
import torch
from torch.nn.functional import sigmoid
from torch.utils.data import DataLoader

CHUNK_SHAPE = (512, 512, 512)


from copy import deepcopy
from random import sample

import fastremap
import networkx as nx

from deep_neurographs import graph_utils as gutils
from deep_neurographs import utils
from deep_neurographs.neurograph import NeuroGraph


def run(
    neurograph,
    model_type,
    model_path,
    labels_path,
    proposals,
    batch_size_proposals=2000,
    confidence_threshold=0.7,
    output_dir=None,
    seeds=None,
):
    if seeds:
        run_with_seeds(
            neurograph,
            model_type,
            model_path,
            labels_path,
            proposals,
            confidence_threshold=0.7,
            output_dir=None,
            seeds=None,
        )
    else:
        run_without_seeds(
            neurograph,
            model_type,
            model_path,
            labels_path,
            proposals,
            confidence_threshold=0.7,
            output_dir=None,
        )
    


def run_with_seeds(
    neurograph,
    model_type,
    model_path,
    labels_path,
    proposals,
    seeds,
    confidence_threshold=0.7,
    output_dir=None,
):
    # build seed graphs
    # --> grow graph to some limit
    # --> run inference on each seed graph in parellel
    # --> sequentially combine results
    # --> repeat
    # check whether any proposals remain
    # --> call run_without_seeds
    pass


def run_without_seeds(
    neurograph,
    model_type,
    model_path,
    labels_path,
    proposals,
    confidence_threshold=0.7,
    output_dir=None,
):
    # form batches of proposals wrt distance
    # --> generate features
    # --> run prediction
    # --> parse predictions and merge proposals
    pass
<<<<<<< HEAD

=======
>>>>>>> f29d70b3

def build_from_soma(
    neurograph, labels_path, chunk_origin, chunk_shape=CHUNK_SHAPE, n_hops=1
):
    swc_ids = get_swc_ids(labels_path, chunk_origin, chunk_shape)
    seed_neurograph = build_seed_neurograph(neurograph, swc_ids)


def get_swc_ids(path, xyz, chunk_shape, from_center=True):
    img = utils.open_tensorstore(path, "neuroglancer_precomputed")
    img = utils.read_tensorstore(
        img, xyz, chunk_shape, from_center=from_center
    )
    return set(fastremap.unique(img).astype(int))


def build_seed_neurograph(neurograph, swc_ids):
    seed_neurograph = NeuroGraph()
    for nodes in nx.connected_components(neurograph):
        i = sample_singleton(nodes)
        swc_id = int(neurograph.nodes[i]["swc_id"])
        if swc_id in swc_ids:
            seed_neurograph.update(neurograph.subgraph(nodes))
            seed_neurograph.add_swc_id(swc_id)
    return seed_neurograph


def sample_singleton(my_container):
    return sample(my_container, 1)[0]


def build_from_boundary(neurograph, pred_neurograph, boundary_components):
    new_bdd = list()
    for c in boundary_components:
        pred_neurograph, bdd = expand_boundary(neurograph, pred_neurograph, c)
        new_bdd.extend(bdd)
    return pred_neurograph, new_bdd


def expand_boundary(neurograph, pred_neurograph, component):
    bdd = list()
    for i in component:
        for j in neurograph.nodes[i]["proposals"]:
            # Extract proposals info
            edge = frozenset({i, j})
            swc_id = int(neurograph.nodes[j]["swc_id"])

            # Add component to graph
            if swc_id not in pred_neurograph.swc_ids:
                c = gutils.get_component(neurograph, j)
                pred_neurograph.add_swc_id(swc_id)
                pred_neurograph = ingest_subgraph(
                    neurograph, pred_neurograph, c
                )
                bdd.append(c)

            # Add proposal to graph
            pred_neurograph.proposals[edge] = deepcopy(
                neurograph.proposals[edge]
            )
            pred_neurograph.nodes[i]["proposals"].add(j)
            pred_neurograph.nodes[j]["proposals"].add(i)

    return pred_neurograph, bdd


def ingest_subgraph(neurograph_1, neurograph_2, node_subset):
    # Add structural components
    subgraph = nx.subgraph(neurograph_1, node_subset)
    neurograph_2.add_nodes_from(node_subset)
    neurograph_2.add_edges_from(subgraph.edges)

    # Add attributes
    for node in node_subset:
        neurograph_2.nodes[node].update(neurograph_1.nodes[node])
        neurograph_2.nodes[node]["proposals"] = set()

    for edge in subgraph.edges:
        neurograph_2.edges[edge].update(neurograph_1.edges[edge])

    return neurograph_2


def predict(dataset, model, model_type):
    accuracy = []
    accuracy_baseline = []
    data = dataset["dataset"]
    if "Net" in model_type:
        model.eval()
        hat_y = []
        for batch in DataLoader(data, batch_size=32, shuffle=False):
            # Run model
            with torch.no_grad():
                x_i = batch["inputs"]
                hat_y_i = sigmoid(model(x_i))

            # Postprocess
            hat_y_i = np.array(hat_y_i)
            y_i = np.array(batch["targets"])
            hat_y.extend(hat_y_i.tolist())
            accuracy_baseline.extend((y_i > 0).tolist())
            accuracy.extend(((hat_y_i > 0.5) == (y_i > 0)).tolist())
        accuracy = np.mean(accuracy)
        accuracy_baseline = np.sum(accuracy_baseline) / len(accuracy_baseline)
        print("Accuracy +/-:", accuracy - accuracy_baseline)
    else:
        hat_y = model.predict_proba(data["inputs"])[:, 1]
    return np.array(hat_y)<|MERGE_RESOLUTION|>--- conflicted
+++ resolved
@@ -96,10 +96,6 @@
     # --> run prediction
     # --> parse predictions and merge proposals
     pass
-<<<<<<< HEAD
-
-=======
->>>>>>> f29d70b3
 
 def build_from_soma(
     neurograph, labels_path, chunk_origin, chunk_shape=CHUNK_SHAPE, n_hops=1
