"""
Created on Tue Jan 21 14:00:00 2025

@author: Anna Grim
@email: anna.grim@alleninstitute.org

Routines for applying image augmentation during training.

"""

from scipy.ndimage import rotate, zoom

import numpy as np
import random
import torchvision.transforms as transforms


# --- Image Transforms ---
class ImageTransforms:
    """
    Class that applies a sequence of transforms to a 3D image and
    segmentation patch.

    """
    def __init__(self):
        """
        Initializes a GeometricTransforms instance that applies geomtery-based
        augmentation to an image and segmentation patch.

        Parameters
        ----------
        None

        Returns
        -------
        None

        """
        # Instance attributes
        self.geometric_transforms = [
            RandomFlip3D(),
            RandomRotation3D(),
        ]
        self.intensity_transforms = transforms.Compose(
                [RandomContrast3D(), RandomNoise3D()]
            )

    def __call__(self, patches):
        """
        Applies geometric transforms to the input image and segmentation
        patch.

        Parameters
        ----------
        patches : numpy.ndarray
<<<<<<< HEAD
            Image with the shape (2, H, W, D), where "patches[0, ...]" is from
            the input image and "patches[1, ...]" is from the segmentation.
=======
            Image patches to be transformed. The shape should be (2, H, W, D)
            where "patches[0, ...]" is from the input image and
            "patches[1, ...]" is from the segmentation.
>>>>>>> 051fcf09

        Returns
        -------
        numpy.ndarray
            Transformed 3D image and segmentation patch.

        """
        # Geometric transforms
        for transform in self.geometric_transforms:
<<<<<<< HEAD
            patches = transform(patches)

        # Intensity transforms
        patches[0, ...] = self.intensity_transforms(patches[0, ...])
        return patches
=======
            patches[0, ...], patches[1, ...] = transform(
                patches[0, ...], patches[1, ...]
            )
>>>>>>> 051fcf09

        # Intensity transforms
        patches[0, ...] = self.intensity_transforms(patches[0, ...])
        return patches

<<<<<<< HEAD
=======

>>>>>>> 051fcf09
# --- Geometric Transforms ---
class RandomFlip3D:
    """
    Randomly flips a 3D image along one or more axes.

    """

    def __init__(self, axes=(0, 1, 2)):
        """
        Initializes a RandomFlip3D transformer.

        Parameters
        ----------
        axes : Tuple[float], optional
            Tuple of integers representing the axes along which to flip the
            image. The default is (0, 1, 2).

        Returns
        -------
        None

        """
        self.axes = axes

    def __call__(self, patches):
        """
        Applies random flipping to the input image and segmentation patch.

        Parameters
        ----------
        patches : numpy.ndarray
            Image with the shape (2, H, W, D), where "patches[0, ...]" is from
            the input image and "patches[1, ...]" is from the segmentation.

        Returns
        -------
        numpy.ndarray
            Flipped 3D image and segmentation patch.

        """
        for axis in self.axes:
            if random.random() > 0.5:
                patches[0, ...] = np.flip(patches[0, ...], axis=axis)
                patches[1, ...] = np.flip(patches[1, ...], axis=axis)
        return patches


class RandomRotation3D:
    """
    Applies random rotation along a randomly chosen axis.

    """

    def __init__(self, angles=(-45, 45), axes=((0, 1), (0, 2), (1, 2))):
        """
        Initializes a RandomRotation3D transformer.

        Parameters
        ----------
        angles : Tuple[int], optional
            Maximum angle of rotation. The default is (-45, 45).
        axis : Tuple[Tuple[int]], optional
            Axes to apply rotation.

        Returns
        -------
        None

        """
        self.angles = angles
        self.axes = axes

    def __call__(self, patches):
        """
        Rotates the input image and segmentation patch.

        Parameters
        ----------
        patches : numpy.ndarray
            Image with the shape (2, H, W, D), where "patches[0, ...]" is from
            the input image and "patches[1, ...]" is from the segmentation.

        Returns
        -------
        numpy.ndarray
            Rotated 3D image and segmentation patch.

        """
        for axes in self.axes:
            angle = random.uniform(*self.angles)
            patches[0, ...] = rotate3d(patches[0, ...], angle, axes)
            patches[1, ...] = rotate3d(patches[1, ...], angle, axes)
        return patches


class RandomScale3D:
    """
    Applies random scaling along each axis.

    """

    def __init__(self, scale_range=(0.9, 1.1)):
        """
        Initializes a RandomScale3D transformer.

        Parameters
        ----------
        scale_range : Tuple[float], optional
            Range of scaling factors. The default is (0.9, 1.1).

        Returns
        -------
        None

        """
        self.scale_range = scale_range

    def __call__(self, patches):
        """
        Applies random rescaling to the input 3D image.

        Parameters
        ----------
        patches : numpy.ndarray
            Image with the shape (2, H, W, D), where "patches[0, ...]" is from
            the input image and "patches[1, ...]" is from the segmentation.

        Returns
        -------
        numpy.ndarray
            Rescaled 3D image and segmentation patch.

        """
        # Sample new image shape
        alpha = np.random.uniform(self.scale_range[0], self.scale_range[1])
        new_shape = (
            int(patches.shape[1] * alpha),
            int(patches.shape[2] * alpha),
            int(patches.shape[3] * alpha),
        )

        # Compute the zoom factors
        shape = patches.shape[1:]
        zoom_factors = [
            new_dim / old_dim for old_dim, new_dim in zip(shape, new_shape)
        ]

        # Rescale images
        patches[0, ...] = zoom(patches[0, ...], zoom_factors, order=3)
        patches[1, ...] = zoom(patches[1, ...], zoom_factors, order=3)
        return patches


# --- Intensity Transforms ---
class RandomContrast3D:
    """
    Adjusts the contrast of a 3D image by scaling voxel intensities.

    """

    def __init__(self, factor_range=(0.8, 1.2)):
        """
        Initializes a RandomContrast3D transformer.

        Parameters
        ----------
        factor_range : Tuple[float], optional
            Tuple of integers representing the range of contrast factors. The
            default is (0.8, 1.1).

        Returns
        -------
        None

        """
        self.factor_range = factor_range

    def __call__(self, img):
        """
        Applies contrast to the input 3D image.

        Parameters
        ----------
        img : numpy.ndarray
            Image to which contrast will be added.

        Returns
        -------
        numpy.ndarray
            Contrasted 3D image.

        """
        factor = random.uniform(*self.factor_range)
        return np.clip(img * factor, img.min(), img.max())


class RandomNoise3D:
    """
    Adds random Gaussian noise to a 3D image.

    """

    def __init__(self, mean=0.0, std=0.025):
        """
        Initializes a RandomNoise3D transformer.

        Parameters
        ----------
        mean : float, optional
            Mean of the Gaussian noise distribution. The default is 0.0.
        std : float, optional
            Standard deviation of the Gaussian noise distribution. The default
            is 0.025.

        Returns
        -------
        None

        """
        self.mean = mean
        self.std = std

    def __call__(self, img):
        """
        Adds Gaussian noise to the input 3D image.

        Parameters
        ----------
        img : np.ndarray
            Image to which noise will be added.

        Returns
        -------
        numpy.ndarray
            Noisy 3D image.

        """
        noise = np.random.normal(self.mean, self.std, img.shape)
        return img + noise


# --- Helpers ---
def rotate3d(img_patch, angle, axes):
    """
    Rotates a 3D image patch around the specified axes by a given angle.

    Parameters
    ----------
    img_patch : numpy.ndarray
        Image to be rotated.
    angle : float
        Angle (in degrees) by which to rotate the image patch around the
        specified axes.
<<<<<<< HEAD
    axes : Tuple[int]
=======
    axes : Tuple[int] 
>>>>>>> 051fcf09
        Tuple representing the two axes of rotation.

    Returns
    -------
    numpy.ndarray
        Rotated 3D image patch.

    """
    img_patch = rotate(
        img_patch,
        angle,
        axes=axes,
        mode="grid-mirror",
        reshape=False,
        order=0,
    )
    return img_patch<|MERGE_RESOLUTION|>--- conflicted
+++ resolved
@@ -53,14 +53,8 @@
         Parameters
         ----------
         patches : numpy.ndarray
-<<<<<<< HEAD
             Image with the shape (2, H, W, D), where "patches[0, ...]" is from
             the input image and "patches[1, ...]" is from the segmentation.
-=======
-            Image patches to be transformed. The shape should be (2, H, W, D)
-            where "patches[0, ...]" is from the input image and
-            "patches[1, ...]" is from the segmentation.
->>>>>>> 051fcf09
 
         Returns
         -------
@@ -70,26 +64,16 @@
         """
         # Geometric transforms
         for transform in self.geometric_transforms:
-<<<<<<< HEAD
             patches = transform(patches)
 
         # Intensity transforms
         patches[0, ...] = self.intensity_transforms(patches[0, ...])
         return patches
-=======
-            patches[0, ...], patches[1, ...] = transform(
-                patches[0, ...], patches[1, ...]
-            )
->>>>>>> 051fcf09
-
         # Intensity transforms
         patches[0, ...] = self.intensity_transforms(patches[0, ...])
         return patches
 
-<<<<<<< HEAD
-=======
-
->>>>>>> 051fcf09
+
 # --- Geometric Transforms ---
 class RandomFlip3D:
     """
@@ -343,11 +327,7 @@
     angle : float
         Angle (in degrees) by which to rotate the image patch around the
         specified axes.
-<<<<<<< HEAD
     axes : Tuple[int]
-=======
-    axes : Tuple[int] 
->>>>>>> 051fcf09
         Tuple representing the two axes of rotation.
 
     Returns
