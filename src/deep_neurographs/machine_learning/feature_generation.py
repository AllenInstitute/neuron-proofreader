"""
Created on Sat July 15 9:00:00 2023

@author: Anna Grim
@email: anna.grim@alleninstitute.org

Generates features for training a machine learning model and performing
inference.

Conventions:
    (1) "xyz" refers to a physical coordinate such as those from an SWC file
    (2) "voxel" refers to a voxel coordinate in a whole-brain image.

Note: We assume that a segmentation mask corresponds to multiscale 0. Thus,
      the instance attribute "self.multiscale" corresponds to the multiscale
      of the input image.

"""

from concurrent.futures import ThreadPoolExecutor, as_completed
from scipy.ndimage import zoom

import numpy as np
<<<<<<< HEAD
=======
import tensorstore as ts

from deep_neurographs import geometry, img_utils, utils
from deep_neurographs.machine_learning.heterograph_feature_generation import (
    run as run_on_heterograph,
)

CHUNK_SIZE = [64, 64, 64]
EDGE_FEATURES = ["skel", "profiles"]
N_BRANCH_PTS = 50
N_PROFILE_PTS = 10
N_SKEL_FEATURES = 22
NODE_PROFILE_DEPTH = 15
WINDOW = [5, 5, 5]
SUPPORTED_MODELS = [
    "AdaBoost",
    "RandomForest",
    "FeedForwardNet",
    "MultiModalNet",
    "GraphNeuralNet",
]


# -- Wrapper --
def run(
    neurograph,
    model_type,
    proposals,
    search_radius,
    img,
    labels=None,
):
    if "Hetero" in model_type:
        features = run_on_heterograph(
            neurograph, img, search_radius, proposals
        )
    elif "Graph" in model_type:
        features = run_on_graph(
            neurograph,
            img,
            model_type,
            proposals,
            search_radius,
            labels=labels,
        )
    else:
        features = run_on_proposals(
            neurograph,
            img,
            model_type,
            proposals,
            search_radius,
            labels=labels,
        )
    return features


def run_on_graph(
    neurograph,
    img,
    model_type,
    proposals_dict,
    search_radius,
    labels=None
):
    features = {
        "branch": run_on_branches(neurograph, proposals_dict),
        "proposals": run_on_proposals(
            neurograph,
            img,
            model_type,
            proposals_dict["proposals"],
            search_radius,
            labels=labels,
        )
    }
    return features


def run_on_proposals(
    neurograph, img, model_type, proposals, search_radius, labels=None
):
    """
    Generates feature vectors for every proposal in a neurograph.
>>>>>>> 53434fea

from deep_neurographs.utils import geometry_util, img_util, util
from deep_neurographs.utils.img_util import TensorStoreReader, ZarrReader


class FeatureGenerator:
    """
    Class that generates features vectors that are used by a graph neural
    network (GNN) to classify proposals.

<<<<<<< HEAD
    """
    # Class attributes
    patch_shape = (100, 100, 100)
    n_profile_points = 16

    def __init__(
        self,
        img_path,
        multiscale,
        anisotropy=(1.0, 1.0, 1.0),
        is_multimodal=False,
        segmentation_path=None,
    ):
        """
        Initializes object that generates features for a graph.

        Parameters
        ----------
        img_path : str
            Path to the raw image assumed to be stored in a GCS bucket.
        multiscale : int
            Level in the image pyramid that voxel coordinates must index into.
        anisotropy : Tuple[float], optional
            Image to physical coordinates scaling factors to account for the
            anisotropy of the microscope. The default is (1.0, 1.0, 1.0).
        is_multimodal : bool, optional
            Indication of whether to generate multimodal features (i.e. image
            and label patch for each proposal). The default is False.
        segmentation_path : str, optional
            Path to the segmentation assumed to be stored on a GCS bucket. The
            default is None.

        Returns
        -------
        None

        """
        # Sanity check
        if is_multimodal and not segmentation_path:
            raise ValueError("Must provide segmentation_path for multimodal!")

        # Instance attributes
        self.anisotropy = anisotropy
        self.multiscale = multiscale
        self.is_multimodal = is_multimodal

        # Image readers
        self.img_patch_shape = self.set_patch_shape(multiscale)
        self.img_reader = self.init_img_reader(img_path, "zarr")
        if segmentation_path is not None:
            driver = "neuroglancer_precomputed"
            self.label_patch_shape = self.set_patch_shape(0)
            self.labels_reader = self.init_img_reader(
                segmentation_path, driver
            )
=======
def run_on_branches(neurograph, proposals_dict):
    """
    Generates feature vectors for every edge in a neurograph.

    Parameters
    ----------
    neurograph : NeuroGraph
        NeuroGraph generated from a directory of swcs generated from a
        predicted segmentation.
    proposals_dict
        Dictionary containing the computation graph used by gnn and proposals
        to be classified.

    Returns
    -------
    features : dict
        Dictionary where each key-value pair corresponds to a type of feature
        vector and the numerical vector.

    """
    features = dict()
    for edge in proposals_dict["graph"].edges:
        if frozenset(edge) not in proposals_dict["proposals"]:
            features[frozenset(edge)] = np.concatenate(
                (1, np.zeros((33))), axis=None
            )
    return {"skel": generate_branch_features(neurograph)}

>>>>>>> 53434fea

    @classmethod
    def set_patch_shape(cls, multiscale):
        """
        Adjusts the patch shape by downsampling each dimension by a specified
        factor.

        Parameters
        ----------
        None

        Returns
        -------
        List[int]
            Patch shape with each dimension reduced by the multiscale.

        """
        return [s // 2 ** multiscale for s in cls.patch_shape]

    @classmethod
    def get_n_profile_points(cls):
        """
        Gets the number of points on an image profile.

        Parameters
        ----------
        None

        Returns
        -------
        int
            Number of points on an image profile.

        """
        return cls.n_profile_points

    def init_img_reader(self, img_path, driver=None):
        """
        Initializes an image reader.

        Parameters
        ----------
        img_path : str
            Path to where the image is located.
        driver : str, optional
            Storage driver needed to read image. The default is None.

        Returns
        -------
        ImageReader
            Image reader.

        """
        if "s3" in img_path:
            return ZarrReader(img_path)
        else:
            return TensorStoreReader(img_path, driver)

    def run(self, graph, proposals_dict, radius):
        """
        Generates feature vectors for nodes, edges, and proposals in a graph.

        Parameters
        ----------
        graph : FragmentsGraph
            Graph that "proposals" belong to.
        proposals_dict : dict
            Dictionary that contains the items (1) "proposals" which are the
            proposals from "fragments_graph" that features will be generated
            and (2) "graph" which is the computation graph used by the GNN.
        radius : float
            Search radius used to generate proposals.

        Returns
        -------
        dict
            Dictionary that contains different types of feature vectors for
            nodes, edges, and proposals.

        """
        # Initializations
        computation_graph = proposals_dict["graph"]
        proposals = proposals_dict["proposals"]
        if graph.leaf_kdtree is None:
            graph.init_kdtree(node_type="leaf")

        # Main
        features = {
            "nodes": self.run_on_nodes(graph, computation_graph),
            "branches": self.run_on_branches(graph, computation_graph),
            "proposals": self.run_on_proposals(graph, proposals, radius)
        }

        # Generate image patches (if applicable)
        if self.is_multimodal:
            features["patches"] = self.proposal_patches(graph, proposals)
        return features

    def run_on_nodes(self, graph, computation_graph):
        """
        Generates feature vectors for every node in "computation_graph".

        Parameters
        ----------
        graph : FragmentsGraph
            FragmentsGraph generated from a predicted segmentation.
        computation_graph : networkx.Graph
            Graph used by GNN to classify proposals.

        Returns
        -------
        dict
            Dictionary that maps a node id to a feature vector.

        """
        return self.node_skeletal(graph, computation_graph)

    def run_on_branches(self, graph, computation_graph):
        """
        Generates feature vectors for every edge in "computation_graph".

        Parameters
        ----------
        graph : FragmentsGraph
            FragmentsGraph generated from a predicted segmentation.
        computation_graph : networkx.Graph
            Graph used by GNN to classify proposals.

        Returns
        -------
        dict
            Dictionary that maps an branch id to a feature vector.

        """
        return self.branch_skeletal(graph, computation_graph)

    def run_on_proposals(self, graph, proposals, radius):
        """
        Generates feature vectors for every proposal in "neurograph".

        Parameters
        ----------
        graph : FragmentsGraph
            FragmentsGraph generated from a predicted segmentation.
        proposals : list[frozenset]
            List of proposals for which features will be generated.
        radius : float
            Search radius used to generate proposals.

        Returns
        -------
        dict
            Dictionary that maps a proposal id to a feature vector.

        """
        features = self.proposal_skeletal(graph, proposals, radius)
        if not self.is_multimodal:
            profiles = self.proposal_profiles(graph, proposals)
            for p in proposals:
                features[p] = np.concatenate((features[p], profiles[p]))
        return features

    # -- Skeletal Features --
    def node_skeletal(self, graph, computation_graph):
        """
        Generates skeleton-based features for nodes in "computation_graph".

        Parameters
        ----------
        fragments_graph : FragmentsGraph
            FragmentsGraph generated from a predicted segmentation.
        computation_graph : networkx.Graph
            Graph used by GNN to classify proposals.

        Returns
        -------
        dict
            Dictionary that maps a node id to a feature vector.

        """
        node_skeletal_features = dict()
        for i in computation_graph.nodes:
            node_skeletal_features[i] = np.concatenate(
                (
                    graph.degree[i],
                    graph.nodes[i]["radius"],
                    len(graph.nodes[i]["proposals"]),
                ),
                axis=None,
            )
        return node_skeletal_features

    def branch_skeletal(self, graph, computation_graph):
        """
        Generates skeleton-based features for edges in "computation_graph".

        Parameters
        ----------
        fragments_graph : FragmentsGraph
            Fragments graph that features are to be generated from.
        computation_graph : networkx.Graph
            Graph used by GNN to classify proposals.

        Returns
        -------
        dict
            Dictionary that maps an edge id to a feature vector.

        """
        branch_skeletal_features = dict()
        for edge in graph.edges:
            branch_skeletal_features[frozenset(edge)] = np.array(
                [
                    np.mean(graph.edges[edge]["radius"]),
                    min(graph.edge_length(edge), 500) / 500,
                ],
            )
        return branch_skeletal_features

    def proposal_skeletal(self, graph, proposals, radius):
        """
        Generates skeleton-based features for "proposals".

        Parameters
        ----------
        fragments_graph : FragmentsGraph
            Graph generated from a predicted segmentation.
        proposals : List[Frozenset[int]]
            List of proposals for which features will be generated.
        radius : float
            Search radius used to generate proposals.

        Returns
        -------
        dict
            Dictionary that maps a node id to a feature vector.

        """
        proposal_skeletal_features = dict()
        for proposal in proposals:
            proposal_skeletal_features[proposal] = np.concatenate(
                (
                    graph.proposal_length(proposal) / radius,
                    graph.n_nearby_leafs(proposal, radius),
                    graph.proposal_attr(proposal, "radius"),
                    graph.proposal_directionals(proposal, 16),
                    graph.proposal_directionals(proposal, 32),
                    graph.proposal_directionals(proposal, 64),
                    graph.proposal_directionals(proposal, 128),
                ),
                axis=None,
            )
        return proposal_skeletal_features

    # --- Image features ---
    def proposal_profiles(self, graph, proposals):
        """
        Generates an image intensity profile along proposals.

        Parameters
        ----------
        fragments_graph : FragmentsGraph
            Graph that "proposals" belong to.
        proposals : List[Frozenset[int]]
            List of proposals for which features will be generated.

        Returns
        -------
        dict
            Dictonary such that each item is a proposal id and image
            intensity profile.

        """
        with ThreadPoolExecutor() as executor:
            # Assign threads
            threads = list()
            for p in proposals:
                n_points = self.get_n_profile_points()
                xyz_1, xyz_2 = graph.proposal_attr(p, "xyz")
                xyz_path = geometry_util.make_line(xyz_1, xyz_2, n_points)
                threads.append(executor.submit(self.get_profile, xyz_path, p))

            # Store results
            profiles = dict()
            for thread in as_completed(threads):
                profiles.update(thread.result())
        return profiles

    def proposal_patches(self, graph, proposals):
        """
        Generates an image intensity profile along the proposal.

        Parameters
        ----------
        graph : FragmentsGraph
            Graph that "proposals" belong to.
        proposals : List[Frozenset[int]]
            List of proposals for which features will be generated.

        Returns
        -------
        dict
            Dictonary such that each pair is the proposal id and image
            intensity profile.

        """
        with ThreadPoolExecutor() as executor:
            # Assign threads
            threads = list()
            for proposal in proposals:
                i, j = tuple(proposal)
                segment_ids = graph.proposal_attr(proposal, "swc_id")
                proposal_xyz = graph.proposal_attr(proposal, "xyz")
                edge_xyz_i = np.vstack(graph.edge_attr(i, "xyz"))
                edge_xyz_j = np.vstack(graph.edge_attr(j, "xyz"))
                threads.append(
                    executor.submit(
                        self.get_patches,
                        proposal,
                        proposal_xyz,
                        edge_xyz_i,
                        edge_xyz_j,
                        segment_ids
                    )
                )

            # Store results
            img_patches = dict()
            for thread in as_completed(threads):
                img_patches.update(thread.result())
        return img_patches

    def get_profile(self, xyz_path, profile_id):
        """
        Gets the image intensity profile given xyz coordinates that form a
        path.

        Parameters
        ----------
        xyz_path : numpy.ndarray
            xyz coordinates of a profile path.
        profile_id : hashable
            Identifier of profile.

        Returns
        -------
        dict
            Dictionary that maps an ID (e.g. node, edge, or proposal) to its
            profile.

        """
        profile = self.img_reader.read_profile(self.get_spec(xyz_path))
        profile.extend(list(util.get_avg_std(profile)))
        return {profile_id: profile}

    def get_spec(self, xyz_path):
        """
        Gets image bounding box and voxel coordinates needed to compute an
        image intensity profile or extract image patch.

        Parameters
        ----------
        xyz_path : numpy.ndarray
            xyz coordinates of a profile path.

        Returns
        -------
        dict
            Specifications needed to read image patch and generate profile.

        """
        voxel_path = np.vstack([self.to_voxels(xyz) for xyz in xyz_path])
        bbox = self.get_bbox(voxel_path)
        voxel_path = geometry_util.shift_path(voxel_path, bbox["min"])
        return {"bbox": bbox, "profile_path": voxel_path}

    def get_bbox(self, voxels, is_img=True):
        center = np.round(np.mean(voxels, axis=0)).astype(int)
        shape = self.img_patch_shape if is_img else self.label_patch_shape
        bbox = {
            "min": [c - s // 2 for c, s in zip(center, shape)],
            "max": [c + s // 2 for c, s in zip(center, shape)],
        }
        return bbox

    def get_patches(
        self, proposal, proposal_xyz, edge_xyz_1, edge_xyz_2, segment_ids
    ):
        center_xyz = np.mean(proposal_xyz, axis=0)
        img_patch = self.get_img_patch(center_xyz)
        label_patch = self.get_label_patch(
            center_xyz, proposal_xyz, edge_xyz_1, edge_xyz_2, segment_ids
        )
        return {proposal: np.stack([img_patch, label_patch], axis=0)}

    def get_img_patch(self, center_xyz):
        center_voxel = self.to_voxels(center_xyz)
        img_patch = self.img_reader.read(center_voxel, self.img_patch_shape)
        return img_util.normalize(img_patch)

    def get_label_patch(
        self, center_xyz, proposal_xyz, edge_xyz_1, edge_xyz_2, segment_ids
    ):
        # Read label patch
        center = img_util.to_voxels(center_xyz, self.anisotropy)
        label_patch = self.labels_reader.read(center, self.label_patch_shape)
        label_patch = zoom(label_patch, 1.0 / 2 ** self.multiscale, order=0)

        # Annotate label patch
        label_patch = (label_patch > 0).astype(float)
        label_patch = self.annotate_edge(label_patch, center, edge_xyz_1)
        label_patch = self.annotate_edge(label_patch, center, edge_xyz_2)
        label_patch = self.annotate_proposal(
            label_patch, center, proposal_xyz
        )
        return label_patch

    def annotate_proposal(self, label_patch, center, proposal_xyz):
        # Convert proposal xyz to local voxel coordinates
        voxels = self.get_local_coordinates(center, proposal_xyz)
        for i, voxel in enumerate(voxels):
            voxels[i] = [v // 2 ** self.multiscale for v in voxel]

        # Draw line along proposal
        n_points = int(geometry_util.dist(voxels[0], voxels[-1]))
        line = geometry_util.make_line(voxels[0], voxels[-1], n_points)
        return geometry_util.fill_path(label_patch, line, val=4)

    def annotate_edge(self, label_patch, center, edge_xyz):
        voxels = self.get_local_coordinates(center, edge_xyz)
        voxels = get_inbounds(voxels, label_patch.shape)
        return geometry_util.fill_path(label_patch, voxels, val=2)

    def get_local_coordinates(self, center_voxel, xyz_pts):
        shape = self.label_patch_shape
        offset = np.array([c - s // 2 for c, s in zip(center_voxel, shape)])
        voxels = [img_util.to_voxels(xyz, self.anisotropy) for xyz in xyz_pts]
        return geometry_util.shift_path(voxels, offset)

    def to_voxels(self, xyz):
        return img_util.to_voxels(xyz, self.anisotropy, self.multiscale)


# --- Build feature matrix ---
def get_matrix(features, gt_accepts=set()):
    # Initialize matrices
    key = util.sample_once(list(features.keys()))
    x = np.zeros((len(features.keys()), len(features[key])))
    y = np.zeros((len(features.keys())))

    # Populate
    idx_to_id = dict()
    for i, id_i in enumerate(features):
        idx_to_id[i] = id_i
        x[i, :] = features[id_i]
        y[i] = 1 if id_i in gt_accepts else 0
    return x, y, init_idx_mapping(idx_to_id)


def get_patches_matrix(patches, id_to_idx):
    patch = util.sample_once(list(patches.values()))
    x = np.zeros((len(id_to_idx),) + patch.shape)
    for key, patch in patches.items():
        x[id_to_idx[key], ...] = patch
    return x


def init_idx_mapping(idx_to_id):
    """
    Adds dictionary item called "edge_to_index" which maps a branch/proposal
    in a FragmentsGraph to an idx that represents it's position in the feature
    matrix.

    Parameters
    ----------
    idxs : dict
        Dictionary that maps indices to edges in a FragmentsGraph.

    Returns
    -------
    dict
        Updated dictionary.

    """
    idx_mapping = {
        "idx_to_id": idx_to_id,
        "id_to_idx": {v: k for k, v in idx_to_id.items()}
    }
    return idx_mapping


# --- Helpers ---
def get_inbounds(voxels, shape):
    filtered_voxels = list()
    for voxel in voxels:
        lower_bound_bool = all(v > 0 for v in voxel)
        upper_bound_bool = all(v < s - 1 for v, s in zip(voxel, shape))
        if lower_bound_bool and upper_bound_bool:
            filtered_voxels.append(voxel)
    return filtered_voxels


def get_node_dict(is_multimodal=False):
    """
    Returns the number of features for different node types.

    Parameters
    ----------
    None

    Returns
    -------
    dict
        A dictionary containing the number of features for each node type

    """
<<<<<<< HEAD
    if is_multimodal:
        return {"branch": 2, "proposal": 16}
=======
    # Compute coordinates
    coord_0 = utils.to_voxels(xyz_1)
    coord_1 = utils.to_voxels(xyz_2)

    # Store local coordinates
    bbox = utils.get_minimal_bbox(coord_0, coord_1)
    start = [coord_0[i] - bbox["min"][i] + 1 for i in range(3)]
    end = [coord_1[i] - bbox["min"][i] + 1 for i in range(3)]

    # Shift bbox
    bbox["min"] = [bbox["min"][i] - 1 for i in range(3)]
    bbox["max"] = [bbox["max"][i] + 2 for i in range(3)]
    coords = {
        "bbox": bbox,
        "profile_path": geometry.make_line(start, end, N_PROFILE_PTS),
    }
    return coords


def proposal_skeletal(neurograph, proposals, search_radius):
    features = dict()
    for proposal in proposals:
        i, j = tuple(proposal)
        features[proposal] = np.concatenate(
            (
                neurograph.proposal_length(proposal),
                neurograph.degree[i],
                neurograph.degree[j],
                len(neurograph.nodes[i]["proposals"]),
                len(neurograph.nodes[j]["proposals"]),
                n_nearby_leafs(neurograph, proposal, search_radius),
                get_radii(neurograph, proposal),
                get_avg_radii(neurograph, proposal),
                get_directionals(neurograph, proposal, 8),
                get_directionals(neurograph, proposal, 16),
                get_directionals(neurograph, proposal, 32),
                get_directionals(neurograph, proposal, 64),
            ),
            axis=None,
        )
    return features


def get_directionals(neurograph, proposal, window):
    # Compute tangent vectors
    i, j = tuple(proposal)
    direction = geometry.compute_tangent(neurograph.proposal_xyz(proposal))
    origin = neurograph.proposal_midpoint(proposal)
    direction_i = geometry.get_directional(neurograph, i, origin, window)
    direction_j = geometry.get_directional(neurograph, j, origin, window)

    # Compute features
    inner_product_1 = abs(np.dot(direction, direction_i))
    inner_product_2 = abs(np.dot(direction, direction_j))
    if neurograph.is_simple(proposal):
        inner_product_3 = np.dot(direction_i, direction_j)
    else:
        inner_product_3 = np.dot(direction_i, direction_j)
        if not neurograph.is_simple(proposal):
            inner_product_3 = max(inner_product_3, -inner_product_3)
    return np.array([inner_product_1, inner_product_2, inner_product_3])


def get_avg_radii(neurograph, proposal):
    i, j = tuple(proposal)
    radii_i = neurograph.get_branches(i, ignore_reducibles=True, key="radius")
    radii_j = neurograph.get_branches(j, ignore_reducibles=True, key="radius")
    return np.array([avg_radius(radii_i), avg_radius(radii_j)])


def avg_radius(radii_list):
    avg = 0
    for radii in radii_list:
        end = max(min(16, len(radii) - 1), 1)
        avg += np.mean(radii[0:end]) / len(radii_list)
    return avg


def branch_length(branch_list):
    branch_len = 0
    for branch in branch_list:
        branch_len += len(branch) / len(branch_list)
    return branch_len


def get_radii(neurograph, proposal):
    i, j = tuple(proposal)
    radius_i = neurograph.nodes[i]["radius"]
    radius_j = neurograph.nodes[j]["radius"]
    return np.array([radius_i, radius_j])


def avg_radii(neurograph, edge):
    return np.mean(neurograph.edges[edge]["radius"])


def n_nearby_leafs(neurograph, proposal, radius):
    xyz = neurograph.proposal_midpoint(proposal)
    leafs = neurograph.query_kdtree(xyz, radius, node_type="leaf")
    return len(leafs) - 1


def n_nearby_junctions(neurograph, proposal, r):
    i, j = tuple(proposal)
    n_hits_i = count_junctions(neurograph, i, r)
    n_hits_j = count_junctions(neurograph, j, r)
    return np.array([n_hits_i, n_hits_j])


def count_junctions(neurograph, i, r):
    n_hits = 0
    swc_id_i = neurograph.nodes[i]["xyz"]
    xyz_i = neurograph.nodes[i]["xyz"]
    for xyz in neurograph.query_kdtree(xyz_i, r, node_type="junction"):
        if swc_id_i == neurograph.xyz_to_swc(xyz):
            n_hits += 1
    return n_hits


# --- Edge Feature Generation --
def compute_curvature(neurograph, edge):
    kappa = curvature(neurograph.edges[edge]["xyz"])
    n_pts = len(kappa)
    if n_pts <= N_BRANCH_PTS:
        sampled_kappa = np.zeros((N_BRANCH_PTS))
        sampled_kappa[0:n_pts] = kappa
    else:
        idxs = np.linspace(0, n_pts - 1, N_BRANCH_PTS).astype(int)
        sampled_kappa = kappa[idxs]
    return np.array(sampled_kappa)


def curvature(xyz_list):
    a = np.linalg.norm(xyz_list[1:-1] - xyz_list[:-2], axis=1)
    b = np.linalg.norm(xyz_list[2:] - xyz_list[1:-1], axis=1)
    c = np.linalg.norm(xyz_list[2:] - xyz_list[:-2], axis=1)
    s = 0.5 * (a + b + c)
    delta = np.sqrt(s * (s - a) * (s - b) * (s - c))
    return 4 * delta / (a * b * c)


# -- Build feature matrix
def get_matrix(neurographs, features, model_type, block_ids=None):
    assert model_type in SUPPORTED_MODELS, "Error! model_type not supported"
    if block_ids:
        return __multiblock_feature_matrix(
            neurographs, features, block_ids, model_type
        )
    else:
        return __feature_matrix(neurographs, features, model_type)


def __multiblock_feature_matrix(neurographs, features, blocks, model_type):
    # Initialize
    X = None
    y = None
    idx_transforms = {"block_to_idxs": dict(), "idx_to_edge": dict()}

    # Feature extraction
    for block_id in blocks:
        if neurographs[block_id].n_proposals() == 0:
            idx_transforms["block_to_idxs"][block_id] = set()
            continue

        idx_shift = 0 if X is None else X.shape[0]
        if model_type == "MultiModalNet":
            X_i, x_i, y_i, idx_transforms_i = get_multimodal_features(
                neurographs[block_id], features[block_id], shift=idx_shift
            )
        else:
            X_i, y_i, idx_transforms_i = get_feature_vectors(
                neurographs[block_id], features[block_id], shift=idx_shift
            )

        # Concatenate
        if X is None:
            X = deepcopy(X_i)
            y = deepcopy(y_i)
            if model_type == "MultiModalNet":
                x = deepcopy(x_i)
        else:
            X = np.concatenate((X, X_i), axis=0)
            y = np.concatenate((y, y_i), axis=0)
            if model_type == "MultiModalNet":
                x = np.concatenate((x, x_i), axis=0)

        # Update dicts
        idx_transforms["block_to_idxs"][block_id] = idx_transforms_i[
            "block_to_idxs"
        ]
        idx_transforms["idx_to_edge"].update(idx_transforms_i["idx_to_edge"])

    if model_type == "MultiModalNet":
        X = {"imgs": X, "features": x}

    return X, y, idx_transforms


def __feature_matrix(neurographs, features, model_type):
    if model_type == "MultiModalNet":
        return get_multimodal_features(neurographs, features)
>>>>>>> 53434fea
    else:
        return {"branch": 2, "proposal": 34}


def get_edge_dict():
    """
    Returns the number of features for different edge types.

    Parameters
    ----------
    None

    Returns
    -------
    dict
        A dictionary containing the number of features for each edge type

    """
    edge_dict = {
        ("proposal", "edge", "proposal"): 3,
        ("branch", "edge", "branch"): 3,
        ("branch", "edge", "proposal"): 3
    }
    return edge_dict<|MERGE_RESOLUTION|>--- conflicted
+++ resolved
@@ -21,93 +21,6 @@
 from scipy.ndimage import zoom
 
 import numpy as np
-<<<<<<< HEAD
-=======
-import tensorstore as ts
-
-from deep_neurographs import geometry, img_utils, utils
-from deep_neurographs.machine_learning.heterograph_feature_generation import (
-    run as run_on_heterograph,
-)
-
-CHUNK_SIZE = [64, 64, 64]
-EDGE_FEATURES = ["skel", "profiles"]
-N_BRANCH_PTS = 50
-N_PROFILE_PTS = 10
-N_SKEL_FEATURES = 22
-NODE_PROFILE_DEPTH = 15
-WINDOW = [5, 5, 5]
-SUPPORTED_MODELS = [
-    "AdaBoost",
-    "RandomForest",
-    "FeedForwardNet",
-    "MultiModalNet",
-    "GraphNeuralNet",
-]
-
-
-# -- Wrapper --
-def run(
-    neurograph,
-    model_type,
-    proposals,
-    search_radius,
-    img,
-    labels=None,
-):
-    if "Hetero" in model_type:
-        features = run_on_heterograph(
-            neurograph, img, search_radius, proposals
-        )
-    elif "Graph" in model_type:
-        features = run_on_graph(
-            neurograph,
-            img,
-            model_type,
-            proposals,
-            search_radius,
-            labels=labels,
-        )
-    else:
-        features = run_on_proposals(
-            neurograph,
-            img,
-            model_type,
-            proposals,
-            search_radius,
-            labels=labels,
-        )
-    return features
-
-
-def run_on_graph(
-    neurograph,
-    img,
-    model_type,
-    proposals_dict,
-    search_radius,
-    labels=None
-):
-    features = {
-        "branch": run_on_branches(neurograph, proposals_dict),
-        "proposals": run_on_proposals(
-            neurograph,
-            img,
-            model_type,
-            proposals_dict["proposals"],
-            search_radius,
-            labels=labels,
-        )
-    }
-    return features
-
-
-def run_on_proposals(
-    neurograph, img, model_type, proposals, search_radius, labels=None
-):
-    """
-    Generates feature vectors for every proposal in a neurograph.
->>>>>>> 53434fea
 
 from deep_neurographs.utils import geometry_util, img_util, util
 from deep_neurographs.utils.img_util import TensorStoreReader, ZarrReader
@@ -118,7 +31,6 @@
     Class that generates features vectors that are used by a graph neural
     network (GNN) to classify proposals.
 
-<<<<<<< HEAD
     """
     # Class attributes
     patch_shape = (100, 100, 100)
@@ -174,36 +86,6 @@
             self.labels_reader = self.init_img_reader(
                 segmentation_path, driver
             )
-=======
-def run_on_branches(neurograph, proposals_dict):
-    """
-    Generates feature vectors for every edge in a neurograph.
-
-    Parameters
-    ----------
-    neurograph : NeuroGraph
-        NeuroGraph generated from a directory of swcs generated from a
-        predicted segmentation.
-    proposals_dict
-        Dictionary containing the computation graph used by gnn and proposals
-        to be classified.
-
-    Returns
-    -------
-    features : dict
-        Dictionary where each key-value pair corresponds to a type of feature
-        vector and the numerical vector.
-
-    """
-    features = dict()
-    for edge in proposals_dict["graph"].edges:
-        if frozenset(edge) not in proposals_dict["proposals"]:
-            features[frozenset(edge)] = np.concatenate(
-                (1, np.zeros((33))), axis=None
-            )
-    return {"skel": generate_branch_features(neurograph)}
-
->>>>>>> 53434fea
 
     @classmethod
     def set_patch_shape(cls, multiscale):
@@ -637,6 +519,13 @@
         voxels = get_inbounds(voxels, label_patch.shape)
         return geometry_util.fill_path(label_patch, voxels, val=2)
 
+        # Annotate label patch
+        label_patch = (label_patch > 0).astype(float)
+        label_patch = self.annotate_proposal(label_patch, center, proposal_xyz)
+        label_patch = self.annotate_edge(label_patch, center, edge_xyz_1)
+        label_patch = self.annotate_edge(label_patch, center, edge_xyz_2)
+        return label_patch
+
     def get_local_coordinates(self, center_voxel, xyz_pts):
         shape = self.label_patch_shape
         offset = np.array([c - s // 2 for c, s in zip(center_voxel, shape)])
@@ -720,212 +609,8 @@
         A dictionary containing the number of features for each node type
 
     """
-<<<<<<< HEAD
     if is_multimodal:
         return {"branch": 2, "proposal": 16}
-=======
-    # Compute coordinates
-    coord_0 = utils.to_voxels(xyz_1)
-    coord_1 = utils.to_voxels(xyz_2)
-
-    # Store local coordinates
-    bbox = utils.get_minimal_bbox(coord_0, coord_1)
-    start = [coord_0[i] - bbox["min"][i] + 1 for i in range(3)]
-    end = [coord_1[i] - bbox["min"][i] + 1 for i in range(3)]
-
-    # Shift bbox
-    bbox["min"] = [bbox["min"][i] - 1 for i in range(3)]
-    bbox["max"] = [bbox["max"][i] + 2 for i in range(3)]
-    coords = {
-        "bbox": bbox,
-        "profile_path": geometry.make_line(start, end, N_PROFILE_PTS),
-    }
-    return coords
-
-
-def proposal_skeletal(neurograph, proposals, search_radius):
-    features = dict()
-    for proposal in proposals:
-        i, j = tuple(proposal)
-        features[proposal] = np.concatenate(
-            (
-                neurograph.proposal_length(proposal),
-                neurograph.degree[i],
-                neurograph.degree[j],
-                len(neurograph.nodes[i]["proposals"]),
-                len(neurograph.nodes[j]["proposals"]),
-                n_nearby_leafs(neurograph, proposal, search_radius),
-                get_radii(neurograph, proposal),
-                get_avg_radii(neurograph, proposal),
-                get_directionals(neurograph, proposal, 8),
-                get_directionals(neurograph, proposal, 16),
-                get_directionals(neurograph, proposal, 32),
-                get_directionals(neurograph, proposal, 64),
-            ),
-            axis=None,
-        )
-    return features
-
-
-def get_directionals(neurograph, proposal, window):
-    # Compute tangent vectors
-    i, j = tuple(proposal)
-    direction = geometry.compute_tangent(neurograph.proposal_xyz(proposal))
-    origin = neurograph.proposal_midpoint(proposal)
-    direction_i = geometry.get_directional(neurograph, i, origin, window)
-    direction_j = geometry.get_directional(neurograph, j, origin, window)
-
-    # Compute features
-    inner_product_1 = abs(np.dot(direction, direction_i))
-    inner_product_2 = abs(np.dot(direction, direction_j))
-    if neurograph.is_simple(proposal):
-        inner_product_3 = np.dot(direction_i, direction_j)
-    else:
-        inner_product_3 = np.dot(direction_i, direction_j)
-        if not neurograph.is_simple(proposal):
-            inner_product_3 = max(inner_product_3, -inner_product_3)
-    return np.array([inner_product_1, inner_product_2, inner_product_3])
-
-
-def get_avg_radii(neurograph, proposal):
-    i, j = tuple(proposal)
-    radii_i = neurograph.get_branches(i, ignore_reducibles=True, key="radius")
-    radii_j = neurograph.get_branches(j, ignore_reducibles=True, key="radius")
-    return np.array([avg_radius(radii_i), avg_radius(radii_j)])
-
-
-def avg_radius(radii_list):
-    avg = 0
-    for radii in radii_list:
-        end = max(min(16, len(radii) - 1), 1)
-        avg += np.mean(radii[0:end]) / len(radii_list)
-    return avg
-
-
-def branch_length(branch_list):
-    branch_len = 0
-    for branch in branch_list:
-        branch_len += len(branch) / len(branch_list)
-    return branch_len
-
-
-def get_radii(neurograph, proposal):
-    i, j = tuple(proposal)
-    radius_i = neurograph.nodes[i]["radius"]
-    radius_j = neurograph.nodes[j]["radius"]
-    return np.array([radius_i, radius_j])
-
-
-def avg_radii(neurograph, edge):
-    return np.mean(neurograph.edges[edge]["radius"])
-
-
-def n_nearby_leafs(neurograph, proposal, radius):
-    xyz = neurograph.proposal_midpoint(proposal)
-    leafs = neurograph.query_kdtree(xyz, radius, node_type="leaf")
-    return len(leafs) - 1
-
-
-def n_nearby_junctions(neurograph, proposal, r):
-    i, j = tuple(proposal)
-    n_hits_i = count_junctions(neurograph, i, r)
-    n_hits_j = count_junctions(neurograph, j, r)
-    return np.array([n_hits_i, n_hits_j])
-
-
-def count_junctions(neurograph, i, r):
-    n_hits = 0
-    swc_id_i = neurograph.nodes[i]["xyz"]
-    xyz_i = neurograph.nodes[i]["xyz"]
-    for xyz in neurograph.query_kdtree(xyz_i, r, node_type="junction"):
-        if swc_id_i == neurograph.xyz_to_swc(xyz):
-            n_hits += 1
-    return n_hits
-
-
-# --- Edge Feature Generation --
-def compute_curvature(neurograph, edge):
-    kappa = curvature(neurograph.edges[edge]["xyz"])
-    n_pts = len(kappa)
-    if n_pts <= N_BRANCH_PTS:
-        sampled_kappa = np.zeros((N_BRANCH_PTS))
-        sampled_kappa[0:n_pts] = kappa
-    else:
-        idxs = np.linspace(0, n_pts - 1, N_BRANCH_PTS).astype(int)
-        sampled_kappa = kappa[idxs]
-    return np.array(sampled_kappa)
-
-
-def curvature(xyz_list):
-    a = np.linalg.norm(xyz_list[1:-1] - xyz_list[:-2], axis=1)
-    b = np.linalg.norm(xyz_list[2:] - xyz_list[1:-1], axis=1)
-    c = np.linalg.norm(xyz_list[2:] - xyz_list[:-2], axis=1)
-    s = 0.5 * (a + b + c)
-    delta = np.sqrt(s * (s - a) * (s - b) * (s - c))
-    return 4 * delta / (a * b * c)
-
-
-# -- Build feature matrix
-def get_matrix(neurographs, features, model_type, block_ids=None):
-    assert model_type in SUPPORTED_MODELS, "Error! model_type not supported"
-    if block_ids:
-        return __multiblock_feature_matrix(
-            neurographs, features, block_ids, model_type
-        )
-    else:
-        return __feature_matrix(neurographs, features, model_type)
-
-
-def __multiblock_feature_matrix(neurographs, features, blocks, model_type):
-    # Initialize
-    X = None
-    y = None
-    idx_transforms = {"block_to_idxs": dict(), "idx_to_edge": dict()}
-
-    # Feature extraction
-    for block_id in blocks:
-        if neurographs[block_id].n_proposals() == 0:
-            idx_transforms["block_to_idxs"][block_id] = set()
-            continue
-
-        idx_shift = 0 if X is None else X.shape[0]
-        if model_type == "MultiModalNet":
-            X_i, x_i, y_i, idx_transforms_i = get_multimodal_features(
-                neurographs[block_id], features[block_id], shift=idx_shift
-            )
-        else:
-            X_i, y_i, idx_transforms_i = get_feature_vectors(
-                neurographs[block_id], features[block_id], shift=idx_shift
-            )
-
-        # Concatenate
-        if X is None:
-            X = deepcopy(X_i)
-            y = deepcopy(y_i)
-            if model_type == "MultiModalNet":
-                x = deepcopy(x_i)
-        else:
-            X = np.concatenate((X, X_i), axis=0)
-            y = np.concatenate((y, y_i), axis=0)
-            if model_type == "MultiModalNet":
-                x = np.concatenate((x, x_i), axis=0)
-
-        # Update dicts
-        idx_transforms["block_to_idxs"][block_id] = idx_transforms_i[
-            "block_to_idxs"
-        ]
-        idx_transforms["idx_to_edge"].update(idx_transforms_i["idx_to_edge"])
-
-    if model_type == "MultiModalNet":
-        X = {"imgs": X, "features": x}
-
-    return X, y, idx_transforms
-
-
-def __feature_matrix(neurographs, features, model_type):
-    if model_type == "MultiModalNet":
-        return get_multimodal_features(neurographs, features)
->>>>>>> 53434fea
     else:
         return {"branch": 2, "proposal": 34}
 
