"""
Created on Wed August 4 16:00:00 2025

@author: Anna Grim
@email: anna.grim@alleninstitute.org

Code for detecting merge mistakes on skeletons generated from an automated
image segmentation.


---
        Generates batches by using a DFS to traverse the connected component
        containing "root". Each batch consists of (1) node ids along a path in
        the graph and (2) torch tensor of image patches centered at each node.

        Parameters
        ----------
        root : int
            Node ID that represents the starting point of the DFS.

        Returns
        -------
        generator
            Generator that yields batches to be run through a neural network.
"""

from concurrent.futures import FIRST_COMPLETED, ThreadPoolExecutor, wait
<<<<<<< HEAD
=======
from time import time
>>>>>>> e8569fa5
from torch.nn.functional import sigmoid
from torch.utils.data import IterableDataset
from tqdm import tqdm

import networkx as nx
import numpy as np
import torch

from deep_neurographs.utils import img_util, ml_util


class MergeDetector:

    def __init__(
        self,
        graph,
        img_path,
        model,
        model_path,
        patch_shape,
        anisotropy=(1.0, 1.0, 1.0),
        batch_size=16,
        prefetch=64,
        remove_detected_sites=False,
        threshold=0.5,
        step_size=10,
    ):
        # Instance attributes
        self.batch_size = batch_size
        self.graph = graph
        self.patch_shape = patch_shape
        self.remove_detected_sites = remove_detected_sites
        self.threshold = threshold

        # Load model
        self.model = model
        ml_util.load_model(model, model_path)

        # Initialize dataset
        self.dataset = IterableGraphDataset(
            graph,
            img_path,
            patch_shape,
            anisotropy=anisotropy,
            batch_size=batch_size,
            prefetch=prefetch,
            step_size=step_size,
        )

    # --- Core routines
    def search_graph(self):
        total = self.graph.number_of_nodes() // 2
        pbar = tqdm(total=int(total))
<<<<<<< HEAD
        self.graph.node_radius[:] = 1

        # Iterate over dataset
        merge_sites = list()
        confidences = list()
        for nodes, x_nodes in self.dataset:
            hat_y = self.predict(x_nodes)
            idxs = np.where(hat_y > self.threshold)[0]
            if len(idxs) > 0:
                merge_sites.extend(nodes[idxs].tolist())
                confidences.extend(hat_y[idxs].tolist())

            # temp
            self.graph.node_radius[np.array(nodes)] = 10 * hat_y
            pbar.update(self.batch_size)

        # Non-maximum suppression of detected sites
        merge_sites = self.filter_with_nms(merge_sites, confidences)
        print("# Detected Merge Sites:", len(merge_sites))
=======

        # Iterate over dataset
        detected_merge_sites = list()
        t0 = time()
        for nodes, x_nodes in self.dataset:
            hat_y = self.predict(x_nodes)
            #idxs = np.where(hat_y > self.threshold)[0]
            #detected_merge_sites.extend([nodes[i] for i in idxs])

            self.graph.node_radius[np.array(nodes)] = 10 * hat_y
            pbar.update(self.batch_size)

        print("# Detected Merge Sites:", len(detected_merge_sites))
        print(f"Runtime: {time() - t0 / 60:.2f} mins")
>>>>>>> e8569fa5

        # Optionally, remove merge mistakes from graphs
        if self.remove_detected_sites:
            pass

        self.graph.to_zipped_swcs("./preds-653159.zip", preserve_radius=True)

    def predict(self, x):
        with torch.no_grad():
            x = x.to("cuda")
            hat_y = sigmoid(self.model(x))
            return np.squeeze(ml_util.to_cpu(hat_y, to_numpy=True))
<<<<<<< HEAD

    def filter_with_nms(self, merge_sites, confidences):
        # Sort by confidence
        idxs = np.flip(np.argsort(confidences))
        merge_sites = [merge_sites[i] for i in idxs]

        # NMS
        merge_sites_set = set(merge_sites)
        filtered_merge_sites = list()
        while merge_sites:
            # Root of NMS
            root = merge_sites.pop()
            voxel_root = self.graph.get_voxel(root)
            if root in merge_sites_set:
                filtered_merge_sites.append(root)
                merge_sites_set.remove(root)
            else:
                continue

            # Search neighborhood - suppression
            queue = [(root, 0)]
            visited = set([root])
            while queue:
                # Visit node
                i, dist_i = queue.pop()
                if i in merge_sites_set:
                    voxel_i = self.graph.get_voxel(i)
                    iou = img_util.iou(voxel_i, voxel_root, self.patch_shape)
                    if iou > 0.55:
                        merge_sites_set.remove(i)
                        self.graph.node_radius[i] = 1

                # Populate queue
                for j in self.graph.neighbors(i):
                    dist_j = dist_i + self.graph.dist(i, j)
                    if j not in visited and dist_j < self.patch_shape[0] // 2:
                        queue.append((j, dist_j))
                        visited.add(j)
        return filtered_merge_sites
=======
>>>>>>> e8569fa5

    def remove_merge_sites(self, detected_merge_sites):
        pass


# --- Data Handling ---
class IterableGraphDataset(IterableDataset):

    def __init__(
        self,
        graph,
        img_path,
        patch_shape,
        anisotropy=(1.0, 1.0, 1.0),
        batch_size=16,
        prefetch=64,
        step_size=10,
    ):
        # Call parent class
        super().__init__()

        # Instance attributes
        self.graph = graph
        self.patch_shape = patch_shape

        self.anisotropy = anisotropy
        self.batch_size = batch_size
        self.prefetch = prefetch
        self.step_size = step_size

        # Image reader
        self.img_reader = img_util.init_reader(img_path)

    # --- Core routines ---
    def __iter__(self):
        # Subroutines
        def submit_thread():
            try:
                nodes, patch_centers = next(batch_metadata_iter)
                thread = executor.submit(self.read_superchunk, patch_centers)
                pending[thread] = (nodes, patch_centers)
            except StopIteration:
                pass

        # Main
        batch_metadata_iter = self.generate_batch_metadata()
        with ThreadPoolExecutor(max_workers=128) as executor:
            try:
                # Prefetch batches
                pending = dict()
                for _ in range(self.prefetch):
                    submit_thread()

                # Yield batches
                while pending:
                    done, _ = wait(pending.keys(), return_when=FIRST_COMPLETED)
                    for thread in done:
                        # Process completed thread
                        nodes, patch_centers = pending.pop(thread)
                        img, offset = thread.result()
                        yield self.get_batch(img, offset, patch_centers, nodes)

                        # Continue submitting threads
                        submit_thread()
            finally:
                pass

    def generate_batch_metadata(self):
        """
        Generates metadata (nodes, patch_centers) used to generate batches.

        Parameters
        ----------
        None

        Returns
        -------
        iterator
            Generator that yields node IDs and patch centers used to generate
            batches across the whole graph.
        """
        visited_ids = set()
        cnt = 0
        for i in self.graph.get_leafs():
            component_id = self.graph.node_component_id[i]
            if component_id not in visited_ids:
                visited_ids.add(component_id)
                cnt += 1
                yield from self._generate_batch_metadata_for_component(i)

            if cnt > 10:
                break
    def _generate_batch_metadata_for_component(self, root):
        """
        Generates metadata (nodes, patch_centers) used to generate batches
        for the connected component containing the given root node.

        Parameters
        ----------
        None

        Returns
        -------
        iterator
            Generator that yields node IDs and patch centers used to generate
            batches for the connected component containing the given root
            node.
        """
        nodes = list()
        patch_centers = list()
        mask_centers = list()
        visited = set()
        for i, j in nx.dfs_edges(self.graph, source=root):
            # Check if starting new batch
            if len(patch_centers) == 0:
                root = i
                last_node = i
                nodes.append(i)
                patch_centers.append(self.get_voxel(i))
                visited.add(i)

            # Check whether to yield batch
            is_node_far = self.graph.dist(root, j) > 512
            is_batch_full = len(patch_centers) == self.batch_size
            if is_node_far or is_batch_full:
                # Yield batch metadata
                patch_centers = np.array(patch_centers, dtype=int)
                nodes = np.array(nodes, dtype=int)
                yield nodes, patch_centers

                # Reset batch metadata
                nodes = list()
                patch_centers = list()

            # Visit j
            if j not in visited:
                visited.add(j)
                is_next = self.graph.dist(last_node, j) >= self.step_size - 1
                is_branching = self.graph.degree[j] >= 3
                if is_next or is_branching:
                    last_node = j
                    nodes.append(j)
                    patch_centers.append(self.get_voxel(j))
                    if len(patch_centers) == 1:
                        root = j

        # Yield any remaining nodes after the loop
        if patch_centers:
            patch_centers = np.array(patch_centers, dtype=int)
            nodes = np.array(nodes, dtype=int)
            yield nodes, patch_centers

    def get_batch(self, img, offset, patch_centers, nodes):
        # Initializations
        label_mask = self.get_label_mask(nodes, img.shape, offset)
        patch_centers -= offset

        # Populate batch array
        batch = np.empty((len(patch_centers), 2,) + self.patch_shape)
        for i, center in enumerate(patch_centers):
            s = img_util.get_slices(center, self.patch_shape)
            batch[i, 0, ...] = img[s]
            batch[i, 1, ...] = label_mask[s]

        # Normalize image
        mn, mx = np.percentile(batch[0, 0, ...], [5, 99.9])
        batch[:, 0, ...] = (batch[:, 0, ...] - mn) / mx
        return nodes, torch.tensor(batch, dtype=torch.float)

    # --- Helpers ---
    def read_superchunk(self, patch_centers):
        # Compute bounding box
        buffer = np.array(self.patch_shape) / 2
        start = patch_centers.min(axis=0) - buffer
        end = patch_centers.max(axis=0) + buffer + 1

        # Read image
        shape = (end - start).astype(int)
        center = (start + shape // 2).astype(int)
        superchunk = self.img_reader.read(center, shape)
        return superchunk, start.astype(int)

    def get_label_mask(self, nodes, img_shape, offset):
        label_mask = np.zeros(img_shape)
        queue = list(nodes)
        visited = set(nodes)
        while queue:
            # Visit node
            node = queue.pop()
            voxel = self.get_voxel(node) - offset
            is_contained = img_util.is_contained(voxel, img_shape, buffer=3)
            if is_contained:
                label_mask[
                    voxel[0] - 3: voxel[0] + 3,
                    voxel[1] - 3: voxel[1] + 3,
                    voxel[2] - 3: voxel[2] + 3
                ] = 1
            # Update queue
            if is_contained:
                for nb in self.graph.neighbors(node):
                    if nb not in visited:
                        queue.append(nb)
                        visited.add(nb)
        return label_mask

    def get_voxel(self, node):
        """
        Gets the voxel coordinate of the given node.

        Parameters
        ----------
        node : int
            Node ID.

        Returns
        -------
        Tuple[int]
            Voxel coordinate of the given node.
        """
        xyz = self.graph.node_xyz[node]
        return img_util.to_voxels(xyz, self.anisotropy)<|MERGE_RESOLUTION|>--- conflicted
+++ resolved
@@ -25,10 +25,6 @@
 """
 
 from concurrent.futures import FIRST_COMPLETED, ThreadPoolExecutor, wait
-<<<<<<< HEAD
-=======
-from time import time
->>>>>>> e8569fa5
 from torch.nn.functional import sigmoid
 from torch.utils.data import IterableDataset
 from tqdm import tqdm
@@ -82,7 +78,6 @@
     def search_graph(self):
         total = self.graph.number_of_nodes() // 2
         pbar = tqdm(total=int(total))
-<<<<<<< HEAD
         self.graph.node_radius[:] = 1
 
         # Iterate over dataset
@@ -102,22 +97,6 @@
         # Non-maximum suppression of detected sites
         merge_sites = self.filter_with_nms(merge_sites, confidences)
         print("# Detected Merge Sites:", len(merge_sites))
-=======
-
-        # Iterate over dataset
-        detected_merge_sites = list()
-        t0 = time()
-        for nodes, x_nodes in self.dataset:
-            hat_y = self.predict(x_nodes)
-            #idxs = np.where(hat_y > self.threshold)[0]
-            #detected_merge_sites.extend([nodes[i] for i in idxs])
-
-            self.graph.node_radius[np.array(nodes)] = 10 * hat_y
-            pbar.update(self.batch_size)
-
-        print("# Detected Merge Sites:", len(detected_merge_sites))
-        print(f"Runtime: {time() - t0 / 60:.2f} mins")
->>>>>>> e8569fa5
 
         # Optionally, remove merge mistakes from graphs
         if self.remove_detected_sites:
@@ -130,7 +109,6 @@
             x = x.to("cuda")
             hat_y = sigmoid(self.model(x))
             return np.squeeze(ml_util.to_cpu(hat_y, to_numpy=True))
-<<<<<<< HEAD
 
     def filter_with_nms(self, merge_sites, confidences):
         # Sort by confidence
@@ -170,8 +148,6 @@
                         queue.append((j, dist_j))
                         visited.add(j)
         return filtered_merge_sites
-=======
->>>>>>> e8569fa5
 
     def remove_merge_sites(self, detected_merge_sites):
         pass
