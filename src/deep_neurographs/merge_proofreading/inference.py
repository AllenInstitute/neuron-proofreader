"""
Created on Wed August 4 16:00:00 2025

@author: Anna Grim
@email: anna.grim@alleninstitute.org

Code for detecting merge mistakes on skeletons generated from an automated
image segmentation.

"""

from concurrent.futures import FIRST_COMPLETED, ThreadPoolExecutor, wait
from torch.nn.functional import sigmoid
from torch.utils.data import IterableDataset
from tqdm import tqdm

import networkx as nx
import numpy as np
import torch

from deep_neurographs.utils import graph_util as gutil, img_util, ml_util


class MergeDetector:

    def __init__(
        self,
        graph,
        img_path,
        model,
        model_path,
        patch_shape,
        anisotropy=(1.0, 1.0, 1.0),
        batch_size=16,
        prefetch=64,
        remove_detected_sites=False,
        threshold=0.5,
        step_size=10,
    ):
        # Instance attributes
        self.batch_size = batch_size
        self.graph = graph
        self.patch_shape = patch_shape
        self.remove_detected_sites = remove_detected_sites
        self.threshold = threshold

        # Load model
        self.model = model
        ml_util.load_model(model, model_path)

        # Initialize dataset
        self.dataset = IterableGraphDataset(
            graph,
            img_path,
            patch_shape,
            anisotropy=anisotropy,
            batch_size=batch_size,
            prefetch=prefetch,
            step_size=step_size,
        )

    # --- Core routines
    def search_graph(self):
        total = self.graph.number_of_nodes() // 2
        pbar = tqdm(total=int(total))
        self.graph.node_radius[:] = 1

        # Iterate over dataset
        merge_sites = list()
        confidences = list()
        for nodes, x_nodes in self.dataset:
            y_nodes = self.predict(x_nodes)
            idxs = np.where(y_nodes > self.threshold)[0]
            if len(idxs) > 0:
<<<<<<< HEAD
                merge_sites.extend(nodes[idxs].tolist())
                confidences.extend(y_nodes[idxs].tolist())
=======
                try:
                    merge_sites.extend(nodes[idxs].tolist())
                    confidences.extend(y_nodes[idxs].tolist())
                except:
                    print("hat_y:", y_nodes)
                    print("idxs:", idxs)
>>>>>>> c9efb845

            # temp
            self.graph.node_radius[np.array(nodes)] = 10 * y_nodes
            pbar.update(self.batch_size)

        self.graph.to_zipped_swcs("./before-nms-653159.zip", preserve_radius=True)

        # Non-maximum suppression of detected sites
        merge_sites = self.filter_with_nms(merge_sites, confidences)
        print("# Detected Merge Sites:", len(merge_sites))
        #print("Total Path Length Traversed:", gutil.path_length(self.graph))

        # Optionally, remove merge mistakes from graphs
        if self.remove_detected_sites:
            pass

<<<<<<< HEAD
        self.graph.to_zipped_swcs("./pred-653159.zip", preserve_radius=True)
=======
        self.graph.to_zipped_swcs("./after-nms-653159.zip", preserve_radius=True)
>>>>>>> c9efb845

    def predict(self, x_nodes):
        with torch.no_grad():
            x_nodes = x_nodes.to("cuda")
            y_nodes = sigmoid(self.model(x_nodes))
            return np.squeeze(ml_util.to_cpu(y_nodes, to_numpy=True), axis=1)

    def filter_with_nms(self, merge_sites, confidences):
        # Sort by confidence
        idxs = np.argsort(confidences)
        merge_sites = [merge_sites[i] for i in idxs]

        # NMS
        merge_sites_set = set(merge_sites)
        filtered_merge_sites = set()
        while merge_sites:
            # Local max
            root = merge_sites.pop()
            xyz_root = self.graph.node_xyz[root]
            if root in merge_sites_set:
                filtered_merge_sites.add(root)
                merge_sites_set.remove(root)
            else:
                continue

            # Suppress neighborhood
            queue = [(root, 0)]
            visited = set([root])
            while queue:
                # Visit node
                i, dist_i = queue.pop()
                if i in merge_sites_set:
                    xyz_i = self.graph.node_xyz[i]
                    iou = img_util.iou_3d(xyz_i, xyz_root, self.patch_shape)
                    if iou > 0.4:
                        merge_sites_set.remove(i)
                        self.graph.node_radius[i] = 1

                # Populate queue
                for j in self.graph.neighbors(i):
                    dist_j = dist_i + self.graph.dist(i, j)
                    if j not in visited and dist_j < self.patch_shape[0]:
                        queue.append((j, dist_j))
                        visited.add(j)
        return filtered_merge_sites

    def remove_merge_sites(self, detected_merge_sites):
        pass


# --- Data Handling ---
class IterableGraphDataset(IterableDataset):

    def __init__(
        self,
        graph,
        img_path,
        patch_shape,
        anisotropy=(1.0, 1.0, 1.0),
        batch_size=16,
        prefetch=64,
        step_size=10,
    ):
        # Call parent class
        super().__init__()

        # Instance attributes
        self.graph = graph
        self.patch_shape = patch_shape

        self.anisotropy = anisotropy
        self.batch_size = batch_size
        self.prefetch = prefetch
        self.step_size = step_size

        # Image reader
        self.img_reader = img_util.init_reader(img_path)

    # --- Core routines ---
    def __iter__(self):
        # Subroutines
        def submit_thread():
            try:
                nodes, patch_centers = next(batch_metadata_iter)
                thread = executor.submit(self.read_superchunk, patch_centers)
                pending[thread] = (nodes, patch_centers)
            except StopIteration:
                pass

        # Main
        batch_metadata_iter = self.generate_batch_metadata()
        with ThreadPoolExecutor(max_workers=128) as executor:
            try:
                # Prefetch batches
                pending = dict()
                for _ in range(self.prefetch):
                    submit_thread()

                # Yield batches
                while pending:
                    done, _ = wait(pending.keys(), return_when=FIRST_COMPLETED)
                    for thread in done:
                        # Process completed thread
                        nodes, patch_centers = pending.pop(thread)
                        img, offset = thread.result()
                        yield self.get_batch(img, offset, patch_centers, nodes)

                        # Continue submitting threads
                        submit_thread()
            finally:
                pass

    def generate_batch_metadata(self):
        """
        Generates metadata (nodes, patch_centers) used to generate batches.

        Parameters
        ----------
        None

        Returns
        -------
        iterator
            Generator that yields node IDs and patch centers used to generate
            batches across the whole graph.
        """
        visited_ids = set()
        cnt = 0
        for i in self.graph.get_leafs():
            component_id = self.graph.node_component_id[i]
            if component_id not in visited_ids:
                visited_ids.add(component_id)
                cnt += 1
                yield from self._generate_batch_metadata_for_component(i)

            if cnt > 10:
                break
    def _generate_batch_metadata_for_component(self, root):
        """
        Generates metadata (nodes, patch_centers) used to generate batches
        for the connected component containing the given root node.

        Parameters
        ----------
        None

        Returns
        -------
        iterator
            Generator that yields node IDs and patch centers used to generate
            batches for the connected component containing the given root
            node.
        """
        nodes = list()
        patch_centers = list()
        mask_centers = list()
        visited = set()
        for i, j in nx.dfs_edges(self.graph, source=root):
            # Check if starting new batch
            if len(patch_centers) == 0:
                root = i
                last_node = i
                nodes.append(i)
                patch_centers.append(self.get_voxel(i))
                visited.add(i)

            # Check whether to yield batch
            is_node_far = self.graph.dist(root, j) > 512
            is_batch_full = len(patch_centers) == self.batch_size
            if is_node_far or is_batch_full:
                # Yield batch metadata
                patch_centers = np.array(patch_centers, dtype=int)
                nodes = np.array(nodes, dtype=int)
                yield nodes, patch_centers

                # Reset batch metadata
                nodes = list()
                patch_centers = list()

            # Visit j
            if j not in visited:
                visited.add(j)
                is_next = self.graph.dist(last_node, j) >= self.step_size - 1
                is_branching = self.graph.degree[j] >= 3
                if is_next or is_branching:
                    last_node = j
                    nodes.append(j)
                    patch_centers.append(self.get_voxel(j))
                    if len(patch_centers) == 1:
                        root = j

        # Yield any remaining nodes after the loop
        if patch_centers:
            patch_centers = np.array(patch_centers, dtype=int)
            nodes = np.array(nodes, dtype=int)
            yield nodes, patch_centers

    def get_batch(self, img, offset, patch_centers, nodes):
        # Initializations
        label_mask = self.get_label_mask(nodes, img.shape, offset)
        patch_centers -= offset

        # Populate batch array
        batch = np.empty((len(patch_centers), 2,) + self.patch_shape)
        for i, center in enumerate(patch_centers):
            s = img_util.get_slices(center, self.patch_shape)
            batch[i, 0, ...] = img[s]
            batch[i, 1, ...] = label_mask[s]

        # Normalize image
        mn, mx = np.percentile(batch[0, 0, ...], [5, 99.9])
        batch[:, 0, ...] = (batch[:, 0, ...] - mn) / mx
        return nodes, torch.tensor(batch, dtype=torch.float)

    # --- Helpers ---
    def read_superchunk(self, patch_centers):
        # Compute bounding box
        buffer = np.array(self.patch_shape) / 2
        start = patch_centers.min(axis=0) - buffer
        end = patch_centers.max(axis=0) + buffer + 1

        # Read image
        shape = (end - start).astype(int)
        center = (start + shape // 2).astype(int)
        superchunk = self.img_reader.read(center, shape)
        return superchunk, start.astype(int)

    def get_label_mask(self, nodes, img_shape, offset):
        label_mask = np.zeros(img_shape)
        queue = list(nodes)
        visited = set(nodes)
        while queue:
            # Visit node
            node = queue.pop()
            voxel = self.get_voxel(node) - offset
            is_contained = img_util.is_contained(voxel, img_shape, buffer=3)
            if is_contained:
                label_mask[
                    voxel[0] - 3: voxel[0] + 3,
                    voxel[1] - 3: voxel[1] + 3,
                    voxel[2] - 3: voxel[2] + 3
                ] = 1
            # Update queue
            if is_contained:
                for nb in self.graph.neighbors(node):
                    if nb not in visited:
                        queue.append(nb)
                        visited.add(nb)
        return label_mask

    def get_voxel(self, node):
        """
        Gets the voxel coordinate of the given node.

        Parameters
        ----------
        node : int
            Node ID.

        Returns
        -------
        Tuple[int]
            Voxel coordinate of the given node.
        """
        xyz = self.graph.node_xyz[node]
        return img_util.to_voxels(xyz, self.anisotropy)<|MERGE_RESOLUTION|>--- conflicted
+++ resolved
@@ -72,17 +72,8 @@
             y_nodes = self.predict(x_nodes)
             idxs = np.where(y_nodes > self.threshold)[0]
             if len(idxs) > 0:
-<<<<<<< HEAD
                 merge_sites.extend(nodes[idxs].tolist())
                 confidences.extend(y_nodes[idxs].tolist())
-=======
-                try:
-                    merge_sites.extend(nodes[idxs].tolist())
-                    confidences.extend(y_nodes[idxs].tolist())
-                except:
-                    print("hat_y:", y_nodes)
-                    print("idxs:", idxs)
->>>>>>> c9efb845
 
             # temp
             self.graph.node_radius[np.array(nodes)] = 10 * y_nodes
@@ -99,11 +90,7 @@
         if self.remove_detected_sites:
             pass
 
-<<<<<<< HEAD
         self.graph.to_zipped_swcs("./pred-653159.zip", preserve_radius=True)
-=======
-        self.graph.to_zipped_swcs("./after-nms-653159.zip", preserve_radius=True)
->>>>>>> c9efb845
 
     def predict(self, x_nodes):
         with torch.no_grad():
