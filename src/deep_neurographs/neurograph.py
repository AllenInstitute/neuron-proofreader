"""
Created on Sat July 15 9:00:00 2023

@author: Anna Grim
@email: anna.grim@alleninstitute.org

Implementation of subclass of Networkx.Graph called "NeuroGraph".

"""
import os
import zipfile
from concurrent.futures import ThreadPoolExecutor
from copy import deepcopy
from io import StringIO

import networkx as nx
import numpy as np
import tensorstore as ts
from scipy.spatial import KDTree

from deep_neurographs import generate_proposals, geometry
from deep_neurographs import graph_utils as gutils
from deep_neurographs import swc_utils, utils
from deep_neurographs.geometry import dist as get_dist
from deep_neurographs.geometry import get_midpoint
from deep_neurographs.machine_learning.groundtruth_generation import (
    init_targets,
)

SUPPORTED_LABEL_MASK_TYPES = [dict, np.array, ts.TensorStore]


class NeuroGraph(nx.Graph):
    """
    A class of graphs whose nodes correspond to irreducible nodes from the
    predicted swc files.

    """

    def __init__(
        self,
        img_bbox=None,
        swc_paths=None,
        img_path=None,
        label_mask=None,
        node_spacing=1,
        train_model=False,
    ):
        super(NeuroGraph, self).__init__()
        # Initialize paths
        self.img_path = img_path
        self.label_mask = label_mask
        self.swc_paths = swc_paths
        self.swc_ids = set()

        # Initialize node and edge sets
        self.leafs = set()
        self.junctions = set()
        self.proposals = dict()
        self.target_edges = set()
        self.node_cnt = 0
        self.node_spacing = node_spacing
        self.soma_ids = dict()

        # Initialize data structures for proposals
        self.complex_proposals = set()
        self.simple_proposals = set()
        self.xyz_to_edge = dict()
        self.kdtree = None
        self.merged_ids = set()

        # Initialize bounding box (if exists)
        self.bbox = img_bbox
        if self.bbox:
            self.origin = img_bbox["min"].astype(int)
            self.shape = (img_bbox["max"] - img_bbox["min"]).astype(int)
        else:
            self.origin = np.array([0, 0, 0], dtype=int)
            self.shape = None

    def copy_graph(self, add_attrs=False):
        graph = nx.Graph()
        nodes = deepcopy(self.nodes(data=add_attrs))
        graph.add_nodes_from(nodes)
        if add_attrs:
            for edge in self.edges:
                i, j = tuple(edge)
                graph.add_edge(i, j, **self.get_edge_data(i, j))
        else:
            graph.add_edges_from(deepcopy(self.edges))
        return graph

    def set_proxy_soma_ids(self, k):
        """
        Sets class attribute called "self.soma_swc_ids" which stores the swc
        ids of the "k" largest components. These components are used as a proxy
        for soma locations.

        Paramters
        ---------
        k : int
            Number of largest components to be set as proxy soma locations.

        Returns
        -------
        None

        """
        for i in gutils.largest_components(self, k):
            self.soma_ids[self.nodes[i]["swc_id"]] = i

    # --- Edit Graph --
    def add_component(self, irreducibles):
        """
        Adds a connected component to "self".

        Parameters
        ----------
        irreducibles : dict
            Dictionary containing the irreducibles of some connected component
            being added to "self". This dictionary must contain the keys:
            'leafs', 'junctions', 'edges', and 'swc_id'.

        Returns
        -------
        None

        """
        swc_id = irreducibles["swc_id"]
        if swc_id not in self.swc_ids:
            # Nodes
            self.swc_ids.add(swc_id)
            ids = self.__add_nodes(irreducibles, "leafs", dict())
            ids = self.__add_nodes(irreducibles, "junctions", ids)

            # Edges
            for (i, j), attrs in irreducibles["edges"].items():
                edge = (ids[i], ids[j])
                idxs = np.arange(0, attrs["xyz"].shape[0], self.node_spacing)
                if idxs[-1] != attrs["xyz"].shape[0] - 1:
                    idxs = np.append(idxs, attrs["xyz"].shape[0] - 1)
                self.__add_edge(edge, attrs, idxs, swc_id)

    def __add_nodes(self, irreducibles, node_type, node_ids):
        """
        Adds a set of "node_type" nodes from "irreducibles" to "self".

        Parameters
        ----------
        irreducibles : dict
            Dictionary containing the irreducibles of some connected component
            being added to "self".
        node_type : str
            Type of node being added to "self". This value must be either
            'leafs' or 'junctions'.
        node_ids : dict
            Dictionary containing conversion from a node id in "irreducibles"
            to the corresponding node id in "self".

        Returns
        -------
        node_ids : dict
            Updated with corresponding node ids that were added in for loop.

        """
        for i in irreducibles[node_type].keys():
            cur_id = self.node_cnt + 1
            self.add_node(
                cur_id,
                proposals=set(),
                radius=irreducibles[node_type][i]["radius"],
                swc_id=irreducibles["swc_id"],
                xyz=irreducibles[node_type][i]["xyz"],
            )
            self.node_cnt += 1
            if node_type == "leafs":
                self.leafs.add(cur_id)
            else:
                self.junctions.add(cur_id)
            node_ids[i] = cur_id
        return node_ids

    def __add_edge(self, edge, attrs, idxs, swc_id):
        """
        Adds an edge to "self".

        Parameters
        ----------
        edge : tuple
            Edge to be added.
        attrs : dict
            Dictionary of attributes of "edge" that were obtained from an swc
            file.
        idxs : dict
            Indices of attributes to store in order to reduce the amount of
            memory required to store "self".
        swc_id : str
            swc id corresponding to edge.

        Returns
        -------
        None

        """
        i, j = tuple(edge)
        self.add_edge(
            i,
            j,
            radius=attrs["radius"][idxs],
            xyz=attrs["xyz"][idxs],
            swc_id=swc_id,
        )
        for xyz in attrs["xyz"][idxs]:
            self.xyz_to_edge[tuple(xyz)] = edge

    def absorb_node(self, i, nb_1, nb_2):
        # Get attributes
        xyz = self.get_branches(i, key="xyz")
        radius = self.get_branches(i, key="radius")

        # Edit graph
        self.remove_node(i)
        self.add_edge(
            nb_1,
            nb_2,
            xyz=np.vstack([np.flip(xyz[1], axis=0), xyz[0][1:, :]]),
            radius=np.concatenate((radius[0], np.flip(radius[1]))),
            swc_id=self.nodes[nb_1]["swc_id"],
        )

    def split_edge(self, edge, attrs, idx):
        """
        Splits "edge" into two distinct edges by making the subnode at "idx" a
        new node in "self".

        Parameters
        ----------
        edge : tuple
            Edge to be split.
        attrs : dict
            Attributes of "edge".
        idx : int
            Index of subnode that will become a new node in "self".

        Returns
        -------
        new_node : int
            Node ID of node that was created.

        """
        # Remove old edge
        (i, j) = edge
        self.remove_edge(i, j)

        # Create node
        node_id = self.node_cnt + 1
        swc_id = attrs["swc_id"]
        self.add_node(
            node_id,
            proposals=set(),
            radius=attrs["radius"][idx],
            swc_id=swc_id,
            xyz=tuple(attrs["xyz"][idx]),
        )
        self.node_cnt += 1

        # Create edges
        idxs_1 = np.arange(0, idx + 1)
        idxs_2 = np.arange(idx, len(attrs["xyz"]))
        self.__add_edge((i, node_id), attrs, idxs_1, swc_id)
        self.__add_edge((node_id, j), attrs, idxs_2, swc_id)
        return node_id

    # --- Proposal Generation ---
    def generate_proposals(
        self,
        search_radius,
        complex_bool=True,
        long_range_proposals=False,
        proposals_per_leaf=3,
        optimize=False,
        optimization_depth=10,
    ):
        """
        Generates proposals from leaf nodes in "self".

        Parameters
        ----------
        search_radius : float
            Search radius used to generate proposals.
        complex_bool : bool
            Indication of whether to generate complex proposals.
        long_range_proposals : bool
            Indication of whether to generate long range proposals.
        proposals_per_leaf : int
            Maximum number of proposals generated for each leaf.
        optimize : bool
            Indication of whether to optimize proposal alignment to image.
        optimization_depth : int
            Depth to check during optimization.

        Returns
        -------
        None

        """
        # Initializations
        self.init_kdtree()
        self.reset_proposals()
        self.set_proposals_per_leaf(proposals_per_leaf)

        # Main
        self = generate_proposals.run(
            self,
            search_radius,
            complex_bool=complex_bool,
            long_range_proposals=long_range_proposals,
        )

        # Finish
        self.init_kdtree(node_type="junction")
        self.init_kdtree(node_type="leaf")
        self.init_kdtree(node_type="proposal")
        if optimize:
            self.run_optimization()

    def reset_proposals(self):
        """
        Deletes all previously generated proposals.

        Parameters
        ----------
        None

        Returns
        -------
        None

        """
        self.proposals = dict()
        self.xyz_to_proposal = dict()
        for i in self.nodes:
            self.nodes[i]["proposals"] = set()

    def set_proposals_per_leaf(self, proposals_per_leaf):
        """
        Sets the maximum number of proposals per leaf as a class attribute.

        Parameters
        ----------
        proposals_per_leaf : int
            Maximum number of proposals per leaf.

        Returns
        -------
        None

        """
        self.proposals_per_leaf = proposals_per_leaf

    def add_proposal(self, i, j):
        """
        Adds proposal between nodes "i" and "j".

        Parameters
        ----------
        i : int
            Node id.
        j : int
            Node id

        Returns
        -------
        None

        """
        edge = frozenset((i, j))
        self.nodes[i]["proposals"].add(j)
        self.nodes[j]["proposals"].add(i)
        self.xyz_to_proposal[tuple(self.nodes[i]["xyz"])] = edge
        self.xyz_to_proposal[tuple(self.nodes[j]["xyz"])] = edge
        self.proposals[edge] = {
            "xyz": np.array([self.nodes[i]["xyz"], self.nodes[j]["xyz"]])
        }

    def init_targets(self, target_neurograph):
        target_neurograph.init_kdtree()
        self.target_edges = init_targets(target_neurograph, self)

    def run_optimization(self):
        driver = "n5" if "n5" in self.img_path else "zarr"
        img = utils.get_superchunk(
            self.img_path, driver, self.origin, self.shape, from_center=False
        )
        for edge in self.proposals:
            xyz_1, xyz_2 = geometry.optimize_alignment(self, img, edge)
            self.proposals[edge]["xyz"] = np.array([xyz_1, xyz_2])

    # -- KDTree --
    def init_kdtree(self, node_type=None):
        """
        Builds a KD-Tree from the (x,y,z) coordinates of the subnodes of
        each connected component in the graph.

        Parameters
        ----------
        node_type : None or str, optional
            Type of node used to build kdtree. The default is None.

        Returns
        -------
        None

        """
        err_msg = "Invalid node_type in self.query_kdtree!"
        assert node_type in [None, "proposal", "leaf", "junction"], err_msg
        if node_type == "leaf":
            xyz_list = [self.nodes[leaf]["xyz"] for leaf in self.leafs]
            self.leaf_kdtree = KDTree(xyz_list)
        elif node_type == "junction":
            xyz_list = [self.nodes[j]["xyz"] for j in self.junctions]
            nonempty = len(xyz_list) > 0
            self.junction_kdtree = KDTree(xyz_list) if nonempty else None
        elif node_type == "proposal":
            self.proposal_kdtree = KDTree(list(self.xyz_to_proposal.keys()))
        else:
            self.kdtree = KDTree(list(self.xyz_to_edge.keys()))

    def query_kdtree(self, xyz, d, node_type=None):
        """
        Parameters
        ----------
        xyz : int
            Node id.
        d : float
            Distance from "xyz" that is searched.

        Returns
        -------
        generator[tuple]
            Generator that generates the xyz coordinates cooresponding to all
            nodes within a distance of "d" from "xyz".

        """
        err_msg = "Invalid node_type in self.query_kdtree!"
        assert node_type in [None, "leaf", "proposal", "junction"], err_msg
        if node_type == "leaf":
            return geometry.query_ball(self.leaf_kdtree, xyz, d)
        elif node_type == "junction":
            if self.junction_kdtree:
                return geometry.query_ball(self.junction_kdtree, xyz, d)
            else:
                return []
        elif node_type == "proposal":
            return geometry.query_ball(self.proposal_kdtree, xyz, d)
        else:
            return geometry.query_ball(self.kdtree, xyz, d)

    def get_projection(self, xyz):
        """
        Gets the xyz coordinates of the nearest neighbor of "xyz".

        Parameters
        ----------
        xyz : tuple
            xyz coordinate to be queried.

        Returns
        -------
        tuple
            xyz coordinate of the nearest neighbor of "xyz".

        """
        _, idx = self.kdtree.query(xyz, k=1)
        return tuple(self.kdtree.data[idx])

    # --- Proposal Utils ---
    def n_proposals(self):
        """
        Computes number of edges proposals in the graph.

        Parameters
        ----------
        None

        Returns
        -------
        int
            Number of edge proposals in the graph.

        """
        return len(self.proposals)

    def get_proposals(self):
        """
        Gets the proposal ids (i.e. node pairs).

        Parameters
        ----------
        None

        Returns
        -------
        list
            Proposal ids

        """
        return list(self.proposals.keys())

    def get_simple_proposals(self):
        return set([e for e in self.get_proposals() if self.is_simple(e)])

    def get_complex_proposals(self):
        return set([e for e in self.get_proposals() if not self.is_simple(e)])

    def isolated_proposals(self, r):
        isolated_proposals = list()
        for edge in self.proposals.keys():
            xyz = self.proposal_midpoint(edge)
            nearby_proposals = self.query_kdtree(xyz, r, node_type="proposal")
            nearby_leafs = self.query_kdtree(xyz, r, node_type="leaf")
            if len(nearby_proposals) <= 2 and len(nearby_leafs) <= 2:
                isolated_proposals.append(edge)
        return isolated_proposals

    def nonisolated_proposals(self, max_depth, max_dist=100):
        nonisolated_proposals = []
        for edge in self.proposals.keys():
            i, j = tuple(edge)
            if self.proposal_search(i, j, max_depth, max_dist):
                nonisolated_proposals.append(edge)
        return nonisolated_proposals

    def proposal_search(self, root_1, root_2, max_depth, max_dist):
        queue = [(root_1, 0), (root_2, 0)]
        roots = [root_1, root_2]
        proposals = set()
        visited = set()
        while len(queue) > 0:
            # Visit node
            i, depth = queue.pop(0)
            proposals = proposals.union(self.nodes[i]["proposals"])
            visited.add(i)

            # Add neighbors
            if depth < max_depth:
                for j in [j for j in self.neighbors(i) if j not in visited]:
                    dist = max(self.dist(root_1, j), self.dist(root_2, j))
                    if j not in roots and dist < max_dist:
                        queue.append((j, depth + 1))
        return len(proposals) - 2 > 0

    def is_simple(self, edge):
        i, j = tuple(edge)
        return True if self.is_leaf(i) and self.is_leaf(j) else False

    def proposal_xyz(self, proposal):
        return tuple(self.proposals[proposal]["xyz"])

    def proposal_length(self, proposal):
        return self.dist(*tuple(proposal))

    def proposal_midpoint(self, proposal):
        i, j = tuple(proposal)
        return get_midpoint(self.nodes[i]["xyz"], self.nodes[j]["xyz"])

    def merge_proposal(self, edge):
        i, j = tuple(edge)
        swc_id_i = self.nodes[i]["swc_id"]
        swc_id_j = self.nodes[j]["swc_id"]
        soma_bool_i = swc_id_i in self.soma_ids.keys()
        soma_bool_j = swc_id_j in self.soma_ids.keys()
        if not (soma_bool_i and soma_bool_j):
            # Attributes
            xyz = np.vstack([self.nodes[i]["xyz"], self.nodes[j]["xyz"]])
            radius = np.array(
                [self.nodes[i]["radius"], self.nodes[j]["radius"]]
            )
            swc_id = swc_id_i if soma_bool_i else swc_id_j

            # Update graph
            self.merged_ids.add((swc_id_i, swc_id_j))
            self.upd_ids(swc_id, j if swc_id == swc_id_i else i)
            self.add_edge(i, j, xyz=xyz, radius=radius, swc_id=swc_id)
            if i in self.leafs:
                self.leafs.remove(i)
            if j in self.leafs:
                self.leafs.remove(j)
            del self.proposals[edge]

    def upd_ids(self, swc_id, r):
        """
        Updates the swc_id of all nodes connected to "r".

        Parameters
        ----------
        swc_id : str
            Segment id.
        r : int
            Node.

        Returns
        -------
        None

        """
        queue = [r]
        visited = set()
        while len(queue) > 0:
            i = queue.pop()
            self.nodes[i]["swc_id"] = swc_id
            visited.add(i)
            for j in [j for j in self.neighbors(i) if j not in visited]:
                queue.append(j)

    # --- Utils ---
    def is_soma(self, swc_id):
        """
        Determines whether "swc_id" corresponds to a soma.

        Parameters
        ----------
        swc_id : str
            swc id to be checked.

        Returns
        -------
        bool
            Indication of whether "swc_id" corresponds to a soma.

        """
        return swc_id in self.soma_ids.keys()

    def dist(self, i, j):
        """
        Computes the Euclidean distance between nodes "i" and "j".

        Parameters
        ----------
        i : int
            Node in self.
        j : int
            Nonde in self.

        Returns
        -------
        float
            Euclidean distance between nodes "i" and "j".

        """
        return get_dist(self.nodes[i]["xyz"], self.nodes[j]["xyz"])

    def get_branches(self, i, ignore_reducibles=False, key="xyz"):
        branches = []
        for j in self.neighbors(i):
            branch = self.oriented_edge((i, j), i, key=key)
            if ignore_reducibles:
                root = i
                while self.degree[j] == 2:
                    k = self.get_other_nb(j, root)
                    branch_jk = self.oriented_edge((j, k), j, key=key)
                    if key == "xyz":
                        branch = np.vstack([branch, branch_jk])
                    else:
                        branch = np.concatenate((branch, branch_jk))
                    root = j
                    j = k
            branches.append(branch)
        return branches

    def get_other_nb(self, i, j):
        """
        Gets the other neighbor of node "i" which is not "j" such that "j" is
        a neighbor of node "i".

        Parameters
        ----------
        i : int
            Node with degree 2.
        j : int
            Neighbor of node "i"

        Returns
        -------
        int
            Neighbor of node "i" which is not "j".

        """
        assert self.degree[i] == 2, "Node does not have degree 2."
        nbs = list(self.neighbors(i))
        nbs.remove(j)
        return nbs[0]

    def oriented_edge(self, edge, i, key="xyz"):
        if (self.edges[edge][key][0] == self.nodes[i][key]).all():
            return self.edges[edge][key]
        else:
            return np.flip(self.edges[edge][key], axis=0)

    def node_xyz_dist(self, node, xyz):
        return get_dist(xyz, self.nodes[node]["xyz"])

    def edge_length(self, edge):
        """
        Computes length of path stored as xyz coordinates in "edge".

        Parameters
        ----------
        edge : tuple
            Edge in self.

        Returns
        -------
        float
            Path length of edge.

        """
        return geometry.path_length(self.edges[edge]["xyz"])

    def is_contained(self, node_or_xyz, buffer=0):
        if self.bbox:
            img_coord = self.to_voxels(node_or_xyz)
            return utils.is_contained(self.bbox, img_coord, buffer=buffer)
        else:
            return True

    def branch_contained(self, xyz_list):
        if self.bbox:
            return all(
                [self.is_contained(xyz, buffer=-32) for xyz in xyz_list]
            )
        else:
            return True

    def to_voxels(self, node_or_xyz, shift=False):
        shift = self.origin if shift else np.zeros((3))
        if type(node_or_xyz) == int:
            img_coord = utils.to_voxels(self.nodes[node_or_xyz]["xyz"])
        else:
            img_coord = utils.to_voxels(node_or_xyz)
        return img_coord - shift

    def is_leaf(self, i):
        """
        Checks whether node "i" is a leaf.

        Parameters
        ----------
        i : int
            Node to be checked.

        Returns
        -------
        Indication of whether node "i" is a leaf

        """
        return True if self.degree[i] == 1 else False

    def get_edge_attr(self, edge, key):
        xyz_arr = gutils.get_edge_attr(self, edge, key)
        return xyz_arr[0], xyz_arr[-1]

    def to_patch_coords(self, edge, midpoint, chunk_size):
        patch_coords = []
        for xyz in self.edges[edge]["xyz"]:
            coord = self.to_voxels(xyz)
            local_coord = utils.voxels_to_patch(coord, midpoint, chunk_size)
            patch_coords.append(local_coord)
        return patch_coords

    def get_reconstruction(self, proposals, upd_self=False):
        reconstruction = self.copy_graph(add_attrs=True)
        for edge in proposals:
            i, j = tuple(edge)
            r_i = self.nodes[i]["radius"]
            r_j = self.nodes[j]["radius"]
            reconstruction.add_edge(
                i, j, xyz=self.proposals[i, j]["xyz"], radius=[r_i, r_j]
            )
        return reconstruction

    def xyz_to_swc(self, xyz, return_node=False):
        edge = self.xyz_to_edge[tuple(xyz)]
        i, j = tuple(edge)
        if return_node:
            return self.nodes[i]["swc_id"], i
        else:
            return self.nodes[i]["swc_id"]

    def component_cardinality(self, root):
        cardinality = 0
        queue = [(-1, root)]
        visited = set()
        while len(queue):
            # Visit
            i, j = queue.pop()
            visited.add(frozenset((i, j)))
            if i != -1:
                cardinality = len(self.edges[i, j]["xyz"])

            # Add neighbors
            for k in self.neighbors(j):
                if frozenset((j, k)) not in visited:
                    queue.append((j, k))
        return cardinality

    def to_zipped_swcs(self, zip_path, color=None):
        n_components = gutils.count_components(self)
        print(f"Writing {n_components} swcs to local machine!")
        with zipfile.ZipFile(zip_path, "w") as zipf:
            for nodes in nx.connected_components(self):
                self.to_zipped_swc(zipf, nodes, color)

    def to_zipped_swc(self, zipf, nodes, color):
        with StringIO() as text_buffer:
            # Preamble
            n_entries = 0
            node_to_idx = dict()
            if color:
                text_buffer.write("# COLOR " + color)
            text_buffer.write("# id, type, z, y, x, r, pid")

            # Write entries
            for i, j in nx.dfs_edges(self.subgraph(nodes)):
                # Initialize
                if n_entries == 0:
                    swc_id = self.nodes[i]["swc_id"]
                    x, y, z = tuple(self.nodes[i]["xyz"])
                    r = self.nodes[i]["radius"]
                    if color == "0.0 1.0 0.0":
<<<<<<< HEAD
                        r += 2
=======
                        r += 1

>>>>>>> b61457de
                    text_buffer.write("\n" + f"1 2 {x} {y} {z} {r} -1")
                    node_to_idx[i] = 1
                    n_entries += 1

                # Create entry
                parent = node_to_idx[i]
                text_buffer, n_entries = self.branch_to_zip(
                    text_buffer, n_entries, i, j, parent
                )
                node_to_idx[j] = n_entries
            zipf.writestr(f"{swc_id}.swc", text_buffer.getvalue())

    def to_swcs(self, swc_dir):
        """
        Write a neurograph to "swc_dir" such that each connected component is
        saved as an swc file.

        Parameters
        ----------
        swc_dir : str
            Directory that neurograph is to be written to

        Returns
        -------
        None

        """
        with ThreadPoolExecutor() as executor:
            threads = []
            n_components = gutils.count_components(self)
            print(f"Writing {n_components} swcs to local machine!")
            for i, nodes in enumerate(nx.connected_components(self)):
                threads.append(executor.submit(self.to_swc, swc_dir, nodes))

    def to_swc(self, swc_dir, nodes, color=None):
        """
        Generates list of swc entries for a given connected component.

        Parameters
        ----------
        swc_dir : str
            Directory that swc will be written to.
        nodes : list[int]
            Nodes to be written to an swc file.
        color : None or str
            Color that swc files should be given.

        Returns
        -------
        None.

        """
        entry_list = []
        node_to_idx = dict()
        for i, j in nx.dfs_edges(self.subgraph(nodes)):
            # Initialize
            if len(entry_list) == 0:
                x, y, z = tuple(self.nodes[i]["xyz"])
                r = self.nodes[i]["radius"]
                entry_list.append(f"1 2 {x} {y} {z} {r} -1")
                node_to_idx[i] = 1

                filename = self.nodes[i]["swc_id"] + ".swc"
                path = os.path.join(swc_dir, filename)

            # Create entry
            parent = node_to_idx[i]
            entry_list = self.branch_to_entries(entry_list, i, j, parent)
            node_to_idx[j] = len(entry_list)

        # Write
        swc_utils.write(path, entry_list, color=color)

    def branch_to_entries(self, entry_list, i, j, parent):
        # Orient branch
        branch_xyz = self.edges[i, j]["xyz"]
        branch_radius = self.edges[i, j]["radius"]
        if (branch_xyz[0] != self.nodes[i]["xyz"]).any():
            branch_xyz = np.flip(branch_xyz, axis=0)
            branch_radius = np.flip(branch_radius, axis=0)

        # Make entries
        for k in range(1, len(branch_xyz)):
            x, y, z = tuple(branch_xyz[k])
            r = branch_radius[k]
            node_id = len(entry_list) + 1
            parent = len(entry_list) if k > 1 else parent
            entry = f"{node_id} 2 {x} {y} {z} {r} {parent}"
            entry_list.append(entry)
        return entry_list

    def branch_to_zip(self, text_buffer, n_entries, i, j, parent):
        # Orient branch
        branch_xyz = self.edges[i, j]["xyz"]
        branch_radius = self.edges[i, j]["radius"]
        if (branch_xyz[0] != self.nodes[i]["xyz"]).any():
            branch_xyz = np.flip(branch_xyz, axis=0)
            branch_radius = np.flip(branch_radius, axis=0)

        # Make entries
        for k in range(1, len(branch_xyz)):
            x, y, z = tuple(branch_xyz[k])
            r = branch_radius[k]
            node_id = n_entries + 1
            parent = n_entries if k > 1 else parent
            text_buffer.write("\n" + f"{node_id} 2 {x} {y} {z} {r} {parent}")
            n_entries += 1
        return text_buffer, n_entries

    def near_proposal(self, root, depth):
        # Check root
        if len(self.nodes[root]["proposals"]) > 0:
            return True

        # Check nbhd
        for i, j in nx.bfs_edges(self, source=root, depth_limit=depth):
            if len(self.nodes[j]["proposals"]) > 0:
                return True
        return False<|MERGE_RESOLUTION|>--- conflicted
+++ resolved
@@ -828,12 +828,7 @@
                     x, y, z = tuple(self.nodes[i]["xyz"])
                     r = self.nodes[i]["radius"]
                     if color == "0.0 1.0 0.0":
-<<<<<<< HEAD
                         r += 2
-=======
-                        r += 1
-
->>>>>>> b61457de
                     text_buffer.write("\n" + f"1 2 {x} {y} {z} {r} -1")
                     node_to_idx[i] = 1
                     n_entries += 1
