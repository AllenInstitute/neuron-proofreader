"""
Created on Sat July 15 9:00:00 2023

@author: Anna Grim
@email: anna.grim@alleninstitute.org

Implementation of subclass of Networkx.Graph called "NeuroGraph".

"""
import os
from random import sample

import networkx as nx
import numpy as np
import tensorstore as ts
from scipy.spatial import KDTree

from deep_neurographs import geometry
from deep_neurographs import graph_utils as gutils
from deep_neurographs import swc_utils, utils
from deep_neurographs.geometry import check_dists
from deep_neurographs.geometry import dist as get_dist
from deep_neurographs.groundtruth_generation import init_targets

SUPPORTED_LABEL_MASK_TYPES = [dict, np.array, ts.TensorStore]


class NeuroGraph(nx.Graph):
    """
    A class of graphs whose nodes correspond to irreducible nodes from the
    predicted swc files.

    """

    def __init__(
        self,
        img_bbox=None,
        swc_paths=None,
        img_path=None,
        label_mask=None,
        train_model=False,
    ):
        super(NeuroGraph, self).__init__()
        # Initialize paths
        self.img_path = img_path
        self.label_mask = label_mask
        self.swc_paths = swc_paths
        self.swc_ids = set()

        # Initialize node and edge sets
        self.leafs = set()
        self.junctions = set()
        self.proposals = dict()
        self.target_edges = set()

        # Initialize data structures for proposals
        self.complex_proposals = set()
        self.simple_proposals = set()
        self.xyz_to_edge = dict()
        self.kdtree = None

        # Initialize bounding box (if exists)
        self.bbox = img_bbox
        if self.bbox:
            self.origin = img_bbox["min"].astype(int)
            self.shape = (img_bbox["max"] - img_bbox["min"]).astype(int)
        else:
            self.origin = np.array([0, 0, 0], dtype=int)
            self.shape = None

    def copy_graph(self, add_attrs=False):
        graph = nx.Graph()
        graph.add_nodes_from(self.nodes(data=add_attrs))
        if add_attrs:
            for edge in self.edges:
                i, j = tuple(edge)
                graph.add_edge(i, j, **self.get_edge_data(i, j))
        else:
            graph.add_edges_from(self.edges)
        return graph

    # --- Add nodes or edges ---
    def add_swc_id(self, swc_id):
        self.swc_ids.add(swc_id)

    def add_component(self, irreducibles):
        # Nodes
        node_ids = dict()
        cur_id = len(self.nodes) + 1
        swc_id = irreducibles["swc_id"]
        node_ids, cur_id = self.__add_nodes(
            irreducibles, "leafs", node_ids, cur_id, swc_id
        )
        node_ids, cur_id = self.__add_nodes(
            irreducibles, "junctions", node_ids, cur_id, swc_id
        )
        self.add_swc_id(swc_id)

        # Add edges
        for edge, values in irreducibles["edges"].items():
            i, j = edge
            if self.branch_contained(values["xyz"]):
                self.add_edge(
                    node_ids[i],
                    node_ids[j],
                    radius=values["radius"],
                    xyz=values["xyz"],
                    swc_id=swc_id,
                )
                edge = (node_ids[i], node_ids[j])
                for xyz in values["xyz"][::2]:
                    self.xyz_to_edge[tuple(xyz)] = edge
                self.xyz_to_edge[tuple(values["xyz"][-1])] = edge

    def __add_nodes(self, nodes, key, node_ids, cur_id, swc_id):
        for i in nodes[key].keys():
            node_ids[i] = cur_id
            self.add_node(
                node_ids[i],
                proposals=set(),
                radius=nodes[key][i]["radius"],
                swc_id=swc_id,
                xyz=nodes[key][i]["xyz"],
            )
            if key == "leafs":
                self.leafs.add(cur_id)
            else:
                self.junctions.add(cur_id)
            cur_id += 1
        return node_ids, cur_id
        
    # --- Proposal and Ground Truth Generation ---
    def generate_proposals(
        self,
        radius,
        filter_doubles=False,
        proposals_per_leaf=3,
        optimize=False,
        optimization_depth=10,
        restrict=True,
    ):
        """
        Generates edges for the graph.

        Returns
        -------
        None

        """
        self.init_kdtree()
        self.proposals = dict()
        existing_connections = dict()
        doubles = set()
        not_doubles = set()
        for leaf in self.leafs:
            # Check if leaf is contained in bbox (if applicable)
            if not self.is_contained(leaf, buffer=36):
                continue

            # Check if leaf is double (if applicable)
            leaf_swc_id = self.nodes[leaf]["swc_id"]
            doubles, not_doubles = self.upd_doubles(
                leaf, doubles, not_doubles, filter_doubles
            )
            if leaf_swc_id in doubles:
                continue

            # Check proposals
            xyz_leaf = self.nodes[leaf]["xyz"]
            self.set_proposals_per_leaf(proposals_per_leaf)
            for xyz in self.__get_proposals(leaf, xyz_leaf, radius):
                # Extract info on proposal
                (i, j) = self.xyz_to_edge[xyz]
                attrs = self.get_edge_data(i, j)
                swc_id = self.nodes[i]["swc_id"]

                # Check if double
                doubles, not_doubles = self.upd_doubles(
                    i, doubles, not_doubles, filter_doubles
                )
                if swc_id in doubles:
                    continue

                # Check connection
                node, xyz = self.__get_connecting_node(
                    xyz_leaf, xyz, (i, j), attrs, radius
                )
                if self.degree[node] >= 3:
                    continue
                if swc_id in existing_connections.keys() and restrict:
                    if leaf_swc_id in existing_connections[swc_id].keys():
                        edge = existing_connections[swc_id][leaf_swc_id]
                        len1 = self.node_xyz_dist(leaf, xyz)
                        len2 = self.proposal_length(edge)
                        if len1 < len2:
                            node1, node2 = tuple(edge)
                            self.nodes[node1]["proposals"].remove(node2)
                            self.nodes[node2]["proposals"].remove(node1)
                            del self.proposals[edge]
                        else:
                            continue

                # Add edge
                if self.degree[node] < 3:
                    edge = frozenset({leaf, node})
                    self.proposals[edge] = {"xyz": np.array([xyz_leaf, xyz])}
                    self.nodes[node]["proposals"].add(leaf)
                    self.nodes[leaf]["proposals"].add(node)

                    # Update existing connections
                    if leaf_swc_id in existing_connections.keys():
                        existing_connections[leaf_swc_id][swc_id] = edge
                    else:
                        existing_connections[leaf_swc_id] = {swc_id: edge}

                    if swc_id in existing_connections.keys():
                        existing_connections[swc_id][leaf_swc_id] = edge
                    else:
                        existing_connections[swc_id] = {leaf_swc_id: edge}

        # print("# doubles:", len(doubles))

        # Finish
        self.filter_nodes()
        if optimize:
            self.run_optimization()

    def set_proposals_per_leaf(self, proposals_per_leaf):
        self.proposals_per_leaf = proposals_per_leaf

    def __get_proposals(self, query_id, query_xyz, radius):
        """
        Generates edge proposals for node "query_id" by finding points on
        distinct connected components near "query_xyz".

        Parameters
        ----------
        query_id : int
            Node id of the query node.
        query_xyz : tuple[float]
            (x,y,z) coordinates of the query node.
        radius : float
            Maximum Euclidean length of edge proposal.

        Returns
        -------
        list
            List of best edge proposals generated from "query_node".

        """
        best_xyz = dict()
        best_dist = dict()
        query_swc_id = self.nodes[query_id]["swc_id"]
        for xyz in self.query_kdtree(query_xyz, radius):
            # Check whether xyz is contained
            if not self.is_contained(xyz, buffer=36):
                continue

            # Check whether
            edge = self.xyz_to_edge[tuple(xyz)]
            swc_id = gutils.get_edge_attr(self, edge, "swc_id")
            if swc_id != query_swc_id:
                d = get_dist(xyz, query_xyz)
                if swc_id not in best_dist.keys():
                    best_xyz[swc_id] = tuple(xyz)
                    best_dist[swc_id] = d
                elif d < best_dist[swc_id]:
                    best_xyz[swc_id] = tuple(xyz)
                    best_dist[swc_id] = d
        return self.get_best_proposals(best_dist, best_xyz)

    def get_best_proposals(self, dists, xyz):
        """
        Gets the at most "self.proposals_per_leaf" nodes that are closest to
        "xyz".

        """
        if len(dists.keys()) > self.proposals_per_leaf:
            keys = sorted(dists, key=dists.__getitem__)
            return [xyz[key] for key in keys[0 : self.proposals_per_leaf]]
        else:
            return list(xyz.values())

    def split_edge(self, edge, attrs, idx):
        """
        Splits "edge" into two distinct edges by making the subnode at "idx" a
        new node in "self".

        Parameters
        ----------
        edge : tuple
            Edge to be split.
        attrs : dict
            Attributes of "edge".
        idx : int
            Index of subnode that will become a new node in "self".

        Returns
        -------
        new_node : int
            Node ID of node that was created.

        """
        # Remove old edge
        (i, j) = edge
        self.remove_edge(i, j)

        # Add new node and split edge
        new_node = len(self.nodes) + 1
        self.add_node(
            new_node,
            proposals=set(),
            radius=attrs["radius"][idx],
            swc_id=attrs["swc_id"],
            xyz=tuple(attrs["xyz"][idx]),
        )
        self.__add_edge((i, new_node), attrs, np.arange(0, idx + 1))
        self.__add_edge(
            (new_node, j), attrs, np.arange(idx, len(attrs["xyz"]))
        )
        return new_node

    def __add_edge(self, edge, attrs, idxs):
        self.add_edge(
            edge[0],
            edge[1],
            xyz=attrs["xyz"][idxs],
            radius=attrs["radius"][idxs],
            swc_id=attrs["swc_id"],
        )
        for xyz in attrs["xyz"][idxs]:
            self.xyz_to_edge[tuple(xyz)] = edge

    def __get_connecting_node(self, xyz_leaf, xyz_edge, edge, attrs, radius):
        i, j = tuple(edge)
        d_i = check_dists(xyz_leaf, xyz_edge, self.nodes[i]["xyz"], radius)
        d_j = check_dists(xyz_leaf, xyz_edge, self.nodes[j]["xyz"], radius)
        if d_i and self.is_contained(i, buffer=36):
            return i, self.nodes[i]["xyz"]
        elif d_j and self.is_contained(j, buffer=36):
            return j, self.nodes[j]["xyz"]
        else:
            idxs = np.where(np.all(attrs["xyz"] == xyz_edge, axis=1))[0]
            node = self.split_edge((i, j), attrs, idxs[0])
            return node, xyz_edge

    def init_targets(self, target_neurograph):
        target_neurograph.init_kdtree()
        self.target_edges = init_targets(target_neurograph, self)

    # --- Optimize Proposals ---
    def run_optimization(self):
        driver = "n5" if ".n5" in self.img_path else "zarr"
        img = utils.get_superchunk(
            self.img_path, driver, self.origin, self.shape, from_center=False
        )
        for edge in self.proposals:
            xyz_1, xyz_2 = geometry.optimize_alignment(self, img, edge)
            self.proposals[edge]["xyz"] = np.array([xyz_1, xyz_2])

    def get_branches(self, i, key="xyz"):
        branches = []
        for j in self.neighbors(i):
            branches.append(self.orient_edge((i, j), i, key=key))
        return branches

    def orient_edge(self, edge, i, key="xyz"):
        if (self.edges[edge][key][0] == self.nodes[i][key]).all():
            return self.edges[edge][key]
        else:
            return np.flip(self.edges[edge][key], axis=0)

    # -- kdtree --
    def init_kdtree(self):
        """
        Builds a KD-Tree from the (x,y,z) coordinates of the subnodes of
        each connected component in the graph.

        Parameters
        ----------
        None

        Returns
        -------
        None

        """
        if not self.kdtree:
            self.kdtree = KDTree(list(self.xyz_to_edge.keys()))

    def query_kdtree(self, xyz, d):
        """
        Parameters
        ----------
        xyz : int
            Node id.
        d : float
            Distance from "xyz" that is searched.

        Returns
        -------
        generator[tuple]
            Generator that generates the xyz coordinates cooresponding to all
            nodes within a distance of "d" from "xyz".

        """
        idxs = self.kdtree.query_ball_point(xyz, d, return_sorted=True)
        return self.kdtree.data[idxs]

    def get_projection(self, xyz):
        _, idx = self.kdtree.query(xyz, k=1)
        return tuple(self.kdtree.data[idx])

    # --- utils ---
    def n_nodes(self):
        """
        Computes number of nodes in the graph.

        Parameters
        ----------
        None

        Returns
        -------
        int
            Number of nodes in the graph.

        """
        return self.number_of_nodes()

    def n_edges(self):
        """
        Computes number of edges in the graph.

        Parameters
        ----------
        None

        Returns
        -------
        int
            Number of edges in the graph.

        """
        return self.number_of_edges()

    def n_proposals(self):
        """
        Computes number of edges proposals in the graph.

        Parameters
        ----------
        None

        Returns
        -------
        int
            Number of edge proposals in the graph.

        """
        return len(self.proposals)

    def get_proposals(self):
        return list(self.proposals.keys())

    def remove_proposal(self, edge):
        del self.proposals[edge]

    def proposal_xyz(self, edge):
        return tuple(self.proposals[edge]["xyz"])

    def proposal_length(self, edge):
        i, j = tuple(edge)
        return get_dist(self.nodes[i]["xyz"], self.nodes[j]["xyz"])

    def node_xyz_dist(self, node, xyz):
        return get_dist(xyz, self.nodes[node]["xyz"])

    def is_nb(self, i, j):
        return True if i in self.neighbors(j) else False

    def is_contained(self, node_or_xyz, buffer=0):
        if self.bbox:
            img_coord = self.to_img(node_or_xyz)
            return utils.is_contained(self.bbox, img_coord, buffer=buffer)
        else:
            return True

    def branch_contained(self, xyz_list):
        if self.bbox:
<<<<<<< HEAD
            return all(
                [self.is_contained(xyz, buffer=-32) for xyz in xyz_list]
            )
=======
            return all([self.is_contained(xyz, buffer=-32) for xyz in xyz_list])
>>>>>>> 2848d676
        else:
            return True

    def to_img(self, node_or_xyz, shift=False):
        shift = self.origin if shift else np.zeros((3))
        if type(node_or_xyz) == int:
            img_coord = utils.to_img(self.nodes[node_or_xyz]["xyz"])
        else:
            img_coord = utils.to_img(node_or_xyz)
        return img_coord - shift

    def is_leaf(self, i):
        return True if self.degree[i] == 1 else False

    def get_edge_attr(self, edge, key):
        xyz_arr = gutils.get_edge_attr(self, edge, key)
        return xyz_arr[0], xyz_arr[-1]

    def get_complex_proposals(self):
        return set([e for e in self.get_proposals() if not self.is_simple(e)])

    def get_simple_proposals(self):
        return set([e for e in self.get_proposals() if self.is_simple(e)])

    def is_simple(self, edge):
        i, j = tuple(edge)
        return True if self.is_leaf(i) and self.is_leaf(j) else False

    def to_patch_coords(self, edge, midpoint, chunk_size):
        patch_coords = []
        for xyz in self.edges[edge]["xyz"]:
            img_coord = self.to_img(xyz)
            coord = utils.img_to_patch(img_coord, midpoint, chunk_size)
            patch_coords.append(coord)
        return patch_coords

    def get_reconstruction(self, proposals, upd_self=False):
        reconstruction = self.copy_graph(add_attrs=True)
        for edge in proposals:
            i, j = tuple(edge)
            r_i = self.nodes[i]["radius"]
            r_j = self.nodes[j]["radius"]
            reconstruction.add_edge(
                i, j, xyz=self.proposals[i, j]["xyz"], radius=[r_i, r_j]
            )
        return reconstruction

    def upd_doubles(self, i, doubles, not_doubles, filter_doubles):
        if filter_doubles:
            swc_id_i = self.nodes[i]["swc_id"]
            if swc_id_i not in doubles.union(not_doubles):
                if self.is_double(i):
                    doubles.add(swc_id_i)
                else:
                    not_doubles.add(swc_id_i)
        return doubles, not_doubles

    def is_double(self, i):
        """
        Determines whether the connected component corresponding to "root" is
        a double of another connected component.

        Paramters
        ---------
        root : int
            Node of connected component to be evaluated.

        Returns
        -------
        bool
            Indication of whether connected component is a double.

        """
        nb = list(self.neighbors(i))[0]
        if self.degree[i] == 1 and self.degree[nb] == 1:
            # Find near components
            swc_id_i = self.nodes[i]["swc_id"]
            hits = dict()  # near components
            segment_i = self.get_branches(i)[0]
            for xyz_i in segment_i:
                for xyz_j in self.query_kdtree(xyz_i, 8):
                    swc_id_j, node = self.xyz_to_swc(xyz_j, return_node=True)
                    if swc_id_i != swc_id_j:
                        hits = utils.append_dict_value(hits, swc_id_j, node)
                        break

            # Parse queried components
            swc_id_j, n_close = utils.find_best(hits)
            percent_close = n_close / len(segment_i)
            if swc_id_j is not None and percent_close > 0.5:
                j = sample(hits[swc_id_j], 1)[0]
                length_i = len(segment_i)
                length_j = self.component_cardinality(j)
                if length_i / length_j < 0.6:
                    # print("swc_id_i:", swc_id_i)
                    # print("swc_id_j:", swc_id_j)
                    # print("% branch hit:", percent_close)
                    # print("length ratio:", length_i / length_j)
                    # print("double:", swc_id_i)
                    # print("")
                    return True
        return False

    def xyz_to_swc(self, xyz, return_node=False):
        edge = self.xyz_to_edge[tuple(xyz)]
        i, j = tuple(edge)
        if return_node:
            return self.edges[edge]["swc_id"], i
        else:
            return self.edges[edge]["swc_id"]

    def component_cardinality(self, root):
        cardinality = 0
        queue = [(-1, root)]
        visited = set()
        while len(queue):
            # Visit
            i, j = queue.pop()
            visited.add(frozenset((i, j)))
            if i != -1:
                cardinality = len(self.edges[i, j]["xyz"])

            # Add neighbors
            for k in self.neighbors(j):
                if frozenset((j, k)) not in visited:
                    queue.append((j, k))
        return cardinality

    def filter_nodes(self):
        # Find nodes to filter
        ingest_nodes = set()
        for i in [i for i in self.nodes if self.degree[i] == 2]:
            if len(self.nodes[i]["proposals"]) == 0:
                ingest_nodes.add(i)

        # Ingest nodes to be filtered
        for i in ingest_nodes:
            nbs = list(self.neighbors(i))
            self.absorb_node(i, nbs[0], nbs[1])

    def delete_isolated(self):
        delete_nodes = set()
        for i in self.nodes:
            if self.degree[i] == 0:
                delete_nodes.add(i)
                if i in self.leafs:
                    self.leafs.remove(i)
                elif i in self.junctions:
                    self.junctions.remove(i)
        self.remove_nodes_from(delete_nodes)
<<<<<<< HEAD

=======
        
>>>>>>> 2848d676
    def absorb_node(self, i, nb_1, nb_2):
        # Get attributes
        xyz = self.get_branches(i, key="xyz")
        radius = self.get_branches(i, key="radius")

        # Edit graph
        self.remove_node(i)
        self.add_edge(
            nb_1,
            nb_2,
            xyz=np.vstack([np.flip(xyz[1], axis=0), xyz[0][1:, :]]),
            radius=np.concatenate((radius[0], np.flip(radius[1]))),
            swc_id=self.nodes[nb_1]["swc_id"],
        )

    def merge_proposal(self, edge):
        # Attributes
        i, j = tuple(edge)
        xyz = np.vstack([self.nodes[i]["xyz"], self.nodes[j]["xyz"]])
        radius = np.array([self.nodes[i]["radius"], self.nodes[j]["radius"]])

        # Add
        self.add_edge(i, j, xyz=xyz, radius=radius, swc_id="merged")
        del self.proposals[edge]

    def to_swc(self, path):
        for i, component in enumerate(nx.connected_components(self)):
            node = sample(component, 1)[0]
            swc_id = self.nodes[node]["swc_id"]
            component_path = os.path.join(path, f"{swc_id}.swc")
            self.component_to_swc(component_path, component)

    def component_to_swc(self, path, component):
        node_to_idx = dict()
        entry_list = []
        for i, j in nx.dfs_edges(self.subgraph(component)):
            # Initialize
            if len(entry_list) == 0:
                x, y, z = tuple(self.nodes[i]["xyz"])
                r = self.nodes[j]["radius"]
                entry_list.append([1, 2, x, y, z, r, -1])
                node_to_idx[i] = 1

            # Create entry
            parent = node_to_idx[i]
            entry_list = self.branch_to_entries(entry_list, i, j, parent)
            node_to_idx[j] = len(entry_list)
        swc_utils.write(path, entry_list)

    def branch_to_entries(self, entry_list, i, j, parent):
        # Orient branch
        branch_xyz = self.edges[i, j]["xyz"]
        branch_radius = self.edges[i, j]["radius"]
        if (branch_xyz[0] != self.nodes[i]["xyz"]).any():
            branch_xyz = np.flip(branch_xyz, axis=0)
            branch_radius = np.flip(branch_radius, axis=0)

        # Make entries
        for k in range(1, len(branch_xyz)):
            x, y, z = tuple(branch_xyz[k])
            r = branch_radius[k]
            node_id = len(entry_list) + 1
            parent = len(entry_list) if k > 1 else parent
            entry_list.append([node_id, 2, x + 1, y, z, r, parent])
        return entry_list<|MERGE_RESOLUTION|>--- conflicted
+++ resolved
@@ -488,13 +488,9 @@
 
     def branch_contained(self, xyz_list):
         if self.bbox:
-<<<<<<< HEAD
             return all(
                 [self.is_contained(xyz, buffer=-32) for xyz in xyz_list]
             )
-=======
-            return all([self.is_contained(xyz, buffer=-32) for xyz in xyz_list])
->>>>>>> 2848d676
         else:
             return True
 
@@ -645,11 +641,7 @@
                 elif i in self.junctions:
                     self.junctions.remove(i)
         self.remove_nodes_from(delete_nodes)
-<<<<<<< HEAD
-
-=======
-        
->>>>>>> 2848d676
+
     def absorb_node(self, i, nb_1, nb_2):
         # Get attributes
         xyz = self.get_branches(i, key="xyz")
