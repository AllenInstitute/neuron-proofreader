--- conflicted
+++ resolved
@@ -19,10 +19,6 @@
 
 from deep_neurographs import generate_proposals, geometry
 from deep_neurographs.geometry import dist as get_dist
-<<<<<<< HEAD
-=======
-from deep_neurographs.geometry import get_midpoint
->>>>>>> 4bdeae47
 from deep_neurographs.machine_learning.groundtruth_generation import init_targets
 from deep_neurographs.utils import graph_util as gutil
 from deep_neurographs.utils import img_util, swc_util, util
@@ -54,10 +50,8 @@
         """
         super(NeuroGraph, self).__init__()
         # General class attributes
-<<<<<<< HEAD
         self.leaf_kdtree = None
-=======
->>>>>>> 4bdeae47
+
         self.node_spacing = node_spacing
         self.merged_ids = set()
         self.soma_ids = dict()
