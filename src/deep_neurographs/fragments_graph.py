"""
Created on Sat July 15 9:00:00 2023

@author: Anna Grim
@email: anna.grim@alleninstitute.org


Implementation of a custom subclass of Networkx.Graph called "FragmentsGraph".
After initializing an instance of this subclass, the graph is built by reading
and processing SWC files (i.e. neuron fragments). It then stores the relevant
information into the graph structure.

    Graph Construction Algorithm:
        1. Read Neuron Fragments
            Reads SWC files and stores the contents in a dictionary with the
            keys: "id", "xyz", "radius", "pid", and "swc_id". Each SWC file is
            assumed to contain uniformly spaced points, each separated by 1
            voxel.

        2. Extract Irreducibles
            Finds the components of the irreducible subgraph from each SWC
            file. The irreducible components of a graph are the following:
                (1) Leafs: Nodes of degree 1
                (2) Branchings: Nodes of degree 3+
                (3) Edges: Paths between irreducible nodes

        3. Add Irreducibles
            to do...

"""

from copy import deepcopy
from io import StringIO
from numpy import concatenate
from scipy.spatial import KDTree
from tqdm import tqdm

import networkx as nx
import numpy as np
import zipfile

from deep_neurographs import generate_proposals
from deep_neurographs.utils import (
    geometry_util as geometry,
    graph_util as gutil,
    swc_util,
    util,
)
from deep_neurographs.machine_learning import groundtruth_generation


class FragmentsGraph(nx.Graph):
    """
    Custom subclass of NetworkX.Graph constructed from neuron fragments. The
    graph's nodes are irreducible, meaning each node has either degree 1
    (leaf) or degree 3+ (branching points). Each edge has an attribute that
    stores a dense path of points connecting irreducible nodes. Additionally,
    the graph has an attribute called "proposals", which is a set of potential
    connections between pairs of neuron fragments.

    """

    def __init__(
        self,
        anisotropy=(1.0, 1.0, 1.0),
        min_size=30.0,
        node_spacing=1,
        prune_depth=16.0,
        segmentation_path=None,
        smooth_bool=True,
        somas_path=None,
        verbose=False,
    ):
        """
        Initializes an instance of FragmentsGraph.

        Parameters
        ----------
        anisotropy : Tuple[int], optional
            Image to physical coordinates scaling factors to account for the
            anisotropy of the microscope. The default is (1.0, 1.0, 1.0).
        min_size : float, optional
            Minimum path length of swc files that are loaded into the
            FragmentsGraph. The default is 30.0 microns.
        node_spacing : int, optional
            Sampling rate for nodes in FragmentsGraph. Every "node_spacing"
            node is retained.
        prune_depth : int, optional
            Branches with length less than "prune_depth" microns are removed.
            The default is 16.0 microns.
        segmentation_path : str, optional
            Path to segmentation stored in GCS bucket. The default is None.
        smooth_bool : bool, optional
            Indication of whether to smooth xyz coordinates from SWC files.
            The default is True.
        somas_path : str, optional
            Path to a txt file containing xyz coordinates of detected somas.
            The default is None.
        verbose : bool, optional
            Indication of whether to display a progress bar while building
            FragmentsGraph. The default is True.

        Returns
        -------
        None

        """
        # Call parent class
        super(FragmentsGraph, self).__init__()

        # Loaders
        self.graph_loader = gutil.GraphLoader(
            anisotropy=anisotropy,
            min_size=min_size,
            node_spacing=node_spacing,
            prune_depth=prune_depth,
            segmentation_path=segmentation_path,
            smooth_bool=smooth_bool,
            somas_path=somas_path,
            verbose=verbose,
        )
        self.swc_reader = swc_util.Reader(anisotropy, min_size)

        # Instance attributes - Graph
        self.anisotropy = anisotropy
        self.leaf_kdtree = None
        self.node_cnt = 0
        self.node_spacing = node_spacing
        self.soma_ids = set()
        self.swc_ids = set()
        self.verbose = verbose
        self.xyz_to_edge = dict()

        # Instance attributes - Proposals
        self.merged_ids = set()
        self.proposals = set()

    # --- Build Graph --
    def load_fragments(self, fragments_pointer):
        """
        Loads fragments into "self" by reading SWC files stored on either the
        cloud or local machine, then extracts the irreducible components from
        from each SWC file.

        Parameters
        ----------
        fragments_pointer : Any
            Pointer to SWC files to be loaded, see "swc_util.Reader" for
            documentation.

        Returns
        -------
        None

        """
        swc_dicts = self.swc_reader.load(fragments_pointer)
        irreducibles_list = self.graph_loader.get_irreducibles(swc_dicts)
        while len(irreducibles_list):
            irreducibles = irreducibles_list.pop()
            self.add_irreducibles(irreducibles)

    def add_irreducibles(self, irreducibles):
        """
        Adds the irreducibles from a connected component to "self".

        Parameters
        ----------
        irreducibles : dict
            Dictionary containing the irreducibles of a connected component to
            be added to "self". This dictionary must contain the keys: "leaf",
            "branching", "edge", "swc_id", and "is_soma".

        Returns
        -------
        None

        """
        swc_id = irreducibles["swc_id"]
        if swc_id not in self.swc_ids:
            # Nodes
            ids = self.__add_nodes(irreducibles, "leaf", dict())
            ids = self.__add_nodes(irreducibles, "branching", ids)

            # Edges
            for (i, j), attrs in irreducibles["edge"].items():
                edge = (ids[i], ids[j])
                self.__add_edge(edge, attrs, swc_id)

            # SWC ID
            self.swc_ids.add(swc_id)
            if irreducibles["is_soma"]:
                self.soma_ids.add(swc_id)

    # --- update graph structure ---
    def __add_nodes(self, irreducibles, node_type, node_ids):
        """
        Adds a set of "node_type" nodes from "irreducibles" to "self".

        Parameters
        ----------
        irreducibles : dict
            Dictionary containing the irreducibles of some connected component
            being added to "self".
        node_type : str
            Type of node being added to "self". This value must be either
            'leaf' or 'branching'.
        node_ids : dict
            Dictionary containing conversion from a node id in "irreducibles"
            to the corresponding node id in "self".

        Returns
        -------
        dict
            Updated with corresponding node ids that were added in for loop.

        """
        for i in irreducibles[node_type].keys():
            cur_id = self.node_cnt + 1
            self.add_node(
                cur_id,
                proposals=set(),
                radius=irreducibles[node_type][i]["radius"],
                swc_id=irreducibles["swc_id"],
                xyz=irreducibles[node_type][i]["xyz"],
            )
            self.node_cnt += 1
            node_ids[i] = cur_id
        return node_ids

    def __add_edge(self, edge, attrs, swc_id):
        """
        Adds an edge to "self".

        Parameters
        ----------
        edge : tuple
            Edge to be added.
        attrs : dict
            Dictionary of attributes of "edge" obtained from an swc file.
        swc_id : str
            SWC ID corresponding to edge.

        Returns
        -------
        None

        """
        i, j = tuple(edge)
        self.add_edge(
            i,
            j,
            length=attrs["length"],
            radius=attrs["radius"],
            xyz=attrs["xyz"],
            swc_id=swc_id,
        )
        self.xyz_to_edge.update({tuple(xyz): edge for xyz in attrs["xyz"]})

    def absorb_reducibles(self):
        """
        Absorbs reducible nodes (i.e. nodes with degree 2) in the graph by
        merging them into their neighboring nodes.

        Parameters
        ----------
        None

        Returns
        -------
        None

        """
        # NOT USED AND OUTDATED
        nodes = deepcopy(self.nodes)
        for i in tqdm(nodes):
            nbs = list(self.neighbors(i))
            if len(nbs) == 2 and len(self.nodes[i]["proposals"]) == 0:
                # Concatenate attributes
                len_1 = self.edges[i, nbs[0]]["length"]
                len_2 = self.edges[i, nbs[1]]["length"]
                xyz = self.branches(i, key="xyz")
                radius = self.branches(i, key="radius")
                attrs = {
                    "length": len_1 + len_2,
                    "radius": concatenate([np.flip(radius[0]), radius[1]]),
                    "xyz": concatenate([np.flip(xyz[0], axis=0), xyz[1]]),
                }

                # Update graph
                self.__add_edge(nbs, attrs, self.nodes[i]["swc_id"])
                self.remove_node(i)

    def split_edge(self, edge, attrs, idx):
        """
        Splits "edge" into two distinct edges by making the subnode at "idx" a
        new node in "self".

        Parameters
        ----------
        edge : tuple
            Edge to be split.
        attrs : dict
            Attributes of "edge".
        idx : int
            Index of subnode that will become a new node in "self".

        Returns
        -------
        int
            Node ID of node that was created.

        """
        # Remove old edge
        (i, j) = edge
        self.remove_edge(i, j)

        # Create node
        node_id = self.node_cnt + 1
        self.add_node(
            node_id,
            proposals=set(),
            radius=attrs["radius"][idx],
            swc_id=attrs["swc_id"],
            xyz=tuple(attrs["xyz"][idx]),
        )
        self.node_cnt += 1

        # Create edges
        n = len(attrs["xyz"])
        attrs_1 = {k: v[np.arange(idx + 1)] for k, v in attrs.items()}
        attrs_2 = {k: v[np.arange(idx, n)] for k, v in attrs.items()}
        self.__add_edge((i, node_id), attrs_1, attrs["swc_id"])
        self.__add_edge((node_id, j), attrs_2, attrs["swc_id"])
        return node_id

    def copy_graph(self, add_attrs=False):
        graph = nx.Graph()
        nodes = deepcopy(self.nodes(data=add_attrs))
        graph.add_nodes_from(nodes)
        if add_attrs:
            for edge in self.edges:
                i, j = tuple(edge)
                graph.add_edge(i, j, **self.get_edge_data(i, j))
        else:
            graph.add_edges_from(deepcopy(self.edges))
        return graph

    # --- Proposal Generation ---
    def generate_proposals(
        self,
        search_radius,
        complex_bool=False,
        groundtruth_graph=None,
        long_range_bool=False,
        proposals_per_leaf=3,
        trim_endpoints_bool=False,
    ):
        """
        Generates proposals from leaf nodes.

        Parameters
        ----------
        search_radius : float
            Search radius used to generate proposals.
        complex_bool : bool, optional
            Indication of whether to generate complex proposals. The default
            is False.
        groundtruth_graph : networkx.Graph, optional
            Ground truth graph. The default is None.
        long_range_bool : bool, optional
            Indication of whether to generate long range proposals. The
            default is False.
        proposals_per_leaf : int, optional
            Maximum number of proposals generated for each leaf. The default
            is 3.
        trim_endpoints_bool : bool, optional
            Indication of whether to trim endpoints. The default is False.

        Returns
        -------
        None

        """
        # Main
        self.reset_proposals()
        self.set_proposals_per_leaf(proposals_per_leaf)
        generate_proposals.run(
            self,
            search_radius,
            complex_bool=complex_bool,
            long_range_bool=long_range_bool,
            trim_endpoints_bool=trim_endpoints_bool,
        )

        # Set groundtruth
        if groundtruth_graph:
            self.gt_accepts = groundtruth_generation.run(
                self, groundtruth_graph
            )
        else:
            self.gt_accepts = set()

    def reset_proposals(self):
        """
        Deletes all previously generated proposals.

        Parameters
        ----------
        None

        Returns
        -------
        None

        """
        self.proposals = set()
        self.xyz_to_proposal = dict()
        for i in self.nodes:
            self.nodes[i]["proposals"] = set()

    def set_proposals_per_leaf(self, proposals_per_leaf):
        """
        Sets the maximum number of proposals per leaf as a class attribute.

        Parameters
        ----------
        proposals_per_leaf : int
            Maximum number of proposals per leaf.

        Returns
        -------
        None

        """
        self.proposals_per_leaf = proposals_per_leaf

    def add_proposal(self, i, j):
        """
        Adds proposal between nodes "i" and "j".

        Parameters
        ----------
        i : int
            Node ID.
        j : int
            Node ID

        Returns
        -------
        None

        """
        proposal = frozenset((i, j))
        self.nodes[i]["proposals"].add(j)
        self.nodes[j]["proposals"].add(i)
        self.xyz_to_proposal[tuple(self.nodes[i]["xyz"])] = proposal
        self.xyz_to_proposal[tuple(self.nodes[j]["xyz"])] = proposal
        self.proposals.add(proposal)

    def remove_proposal(self, proposal):
        """
        Removes an existing proposal between two nodes.

        Parameters
        ----------
        proposal : Frozenset[int]
            Pair of node ids corresponding to a proposal.

        Returns
        -------
        None

        """
        i, j = tuple(proposal)
        self.nodes[i]["proposals"].remove(j)
        self.nodes[j]["proposals"].remove(i)
        self.proposals.remove(proposal)

    def is_single_proposal(self, proposal):
        """
        Determines whether "proposal" is the only proposal generated for the
        corresponding nodes.

        Parameters
        ----------
        proposal : Frozenset[int]
            Pair of node ids corresponding to a proposal.

        Returns
        -------
        bool
            Indiciation of "proposal" is the only proposal generated for the
        corresponding nodes.

        """
        i, j = tuple(proposal)
        single_i = len(self.nodes[i]["proposals"]) == 1
        single_j = len(self.nodes[j]["proposals"]) == 1
        return single_i and single_j

    def is_valid_proposal(self, leaf, i, complex_bool):
        """
        Determines whether a pair of nodes would form a "valid" proposal. A
        proposal is said to be valid if (1) "leaf" and "i" do not have swc_ids
        contained in "self.soma_ids" and (2) "i" is a leaf if "complex_bool"
        is False.

        Parmeters
        ---------
        leaf : int
            Leaf node ID.
        i : int
            NOde ID.
        complex_bool : bool
            Indication of whether complex proposals are should be generated.

        Returns
        -------
        bool
            Indication of whether proposal is valid.

        """
        if i is not None:
            skip_soma = self.is_soma(i) and self.is_soma(leaf)
            skip_complex = self.degree[i] > 1 and not complex_bool
            return not (skip_soma or skip_complex)
        else:
            return False

    def list_proposals(self):
        """
        Lists proposals in self.

        Parameters
        ----------
        None

        Returns
        -------
        list
            Proposals.

        """
        return list(self.proposals)

    def proposal_connected_component(self, proposal):
        """
        Extracts the connected component that "proposal" belongs to in the
        proposal induced subgraph.

        Parameters
        ----------
        proposal : frozenset
            Proposal used to as the root to extract its connected component
            in the proposal induced subgraph.

        Returns
        -------
        List[Frozenset[int]]
            List of proposals in the connected component that "proposal"
            belongs to in the proposal induced subgraph.

        """
        queue = [proposal]
        visited = set()
        while len(queue) > 0:
            # Visit proposal
            p = queue.pop()
            visited.add(p)

            # Update queue
            for i in p:
                for j in self.nodes[i]["proposals"]:
                    p_ij = frozenset({i, j})
                    if p_ij not in visited:
                        queue.append(p_ij)
        return visited

    # -- KDTree --
    def init_kdtree(self, node_type):
        """
        Builds a KD-Tree from the xyz coordinates of the subset of nodes
        indicated by "node_type".

        Parameters
        ----------
        node_type : None or str
            Type of node used to build kdtree.

        Returns
        -------
        None

        """
        assert node_type in ["leaf", "proposal"]
        if node_type == "leaf":
            self.leaf_kdtree = self.get_kdtree(node_type="leaf")
        elif node_type == "proposal":
            self.proposal_kdtree = self.get_kdtree(node_type="proposal")

    def get_kdtree(self, node_type=None):
        """
        Builds KD-Tree from xyz coordinates across all nodes and edges.

        Parameters
        ----------
        node_type : None or str, optional
            Type of nodes used to build kdtree.

        Returns
        -------
        KDTree
            KD-Tree generated from xyz coordinates across all nodes and edges.

        """
        # Get xyz coordinates
        if node_type == "leaf":
            xyz_list = [self.nodes[i]["xyz"] for i in self.get_leafs()]
        elif node_type == "proposal":
            xyz_list = list(self.xyz_to_proposal.keys())
        else:
            xyz_list = list(self.xyz_to_edge.keys())
        return KDTree(xyz_list)

    def query_kdtree(self, xyz, d, node_type):
        """
        Parameters
        ----------
        xyz : int
            Node id.
        d : float
            Distance from "xyz" that is searched.

        Returns
        -------
        generator[tuple]
            Generator that generates the xyz coordinates cooresponding to all
            nodes within a distance of "d" from "xyz".

        """
        assert node_type in ["leaf", "proposal"]
        if node_type == "leaf":
            return geometry.query_ball(self.leaf_kdtree, xyz, d)
        elif node_type == "proposal":
            return geometry.query_ball(self.proposal_kdtree, xyz, d)

    # --- Proposal util ---
    def n_proposals(self):
        """
        Counts the number of proposals.

        Parameters
        ----------
        None

        Returns
        -------
        int
            Number of proposals in the graph.

        """
        return len(self.proposals)

    def is_simple(self, proposal):
        i, j = tuple(proposal)
        return True if self.is_leaf(i) and self.is_leaf(j) else False

    def simple_proposals(self):
        return set([p for p in self.proposals if self.is_simple(p)])

    def complex_proposals(self):
        return set([p for p in self.proposals if not self.is_simple(p)])

    def proposal_length(self, proposal):
        return self.dist(*tuple(proposal))

    def proposal_midpoint(self, proposal):
        i, j = tuple(proposal)
        return geometry.midpoint(self.nodes[i]["xyz"], self.nodes[j]["xyz"])

    def proposal_attr(self, proposal, attr):
        """
        Gets the attributes of nodes in "proposal".

        Parameters
        ----------
        proposal : Frozenset[int]
            Pair of nodes that form a proposal.
        attr : str
            Name of attribute to be returned.

        Returns
        -------
        numpy.ndarray
            Attributes of nodes in "proposal".

        """
        i, j = tuple(proposal)
        attrs = np.array([self.nodes[i][attr], self.nodes[j][attr]])
        return attrs.astype(int) if attr == "swc_id" else attrs

    def proposal_avg_radii(self, proposal):
        i, j = tuple(proposal)
        radii_i = self.branches(i, key="radius")
        radii_j = self.branches(j, key="radius")
        return np.array([avg_radius(radii_i), avg_radius(radii_j)])

    def proposal_directionals(self, proposal, depth):
        # Extract points along branches
        i, j = tuple(proposal)
        xyz_list_i = [geometry.truncate_path(b, depth) for b in self.branches(i)]
        xyz_list_j = [geometry.truncate_path(b, depth) for b in self.branches(j)]
        origin = self.proposal_midpoint(proposal)

        # Compute tangent vectors
        direction_i = geometry.get_directional(xyz_list_i, origin, depth)
        direction_j = geometry.get_directional(xyz_list_j, origin, depth)
        direction = geometry.tangent(self.proposal_attr(proposal, "xyz"))

        # Compute features
        inner_product_1 = abs(np.dot(direction, direction_i))
        inner_product_2 = abs(np.dot(direction, direction_j))
        if self.is_simple(proposal):
            inner_product_3 = np.dot(direction_i, direction_j)
        else:
            inner_product_3 = np.dot(direction_i, direction_j)
            if not self.is_simple(proposal):
                inner_product_3 = max(inner_product_3, -inner_product_3)
        return np.array([inner_product_1, inner_product_2, inner_product_3])

    def merge_proposal(self, proposal):
        i, j = tuple(proposal)
        somas_check = not (self.is_soma(i) and self.is_soma(j))
        if somas_check and self.check_proposal_degrees(i, j):
            # Dense attributes
            attrs = dict()
            self.nodes[i]["radius"] = 5.3141592
            self.nodes[j]["radius"] = 5.3141592
            for k in ["xyz", "radius"]:
                combine = np.vstack if k == "xyz" else np.array
                attrs[k] = combine([self.nodes[i][k], self.nodes[j][k]])

            # Sparse attributes
            if self.degree[i] == 1 and self.degree[j] == 1:
                e_i = (i, self.leaf_neighbor(i))
                e_j = (j, self.leaf_neighbor(j))
                len_ij = self.edges[e_i]["length"] + self.edges[e_j]["length"]
                attrs["length"] = len_ij
            elif self.degree[i] == 1:
                e_i = (i, self.leaf_neighbor(i))
                attrs["length"] = self.edges[e_i]["length"]
            else:
                e_j = (j, self.leaf_neighbor(j))
                attrs["length"] = self.edges[e_j]["length"]

            swc_id_i = self.nodes[i]["swc_id"]
            swc_id_j = self.nodes[j]["swc_id"]
            swc_id = swc_id_i if self.is_soma(i) else swc_id_j

            # Update graph
            self.merged_ids.add((swc_id_i, swc_id_j))
            self.upd_ids(swc_id, j if swc_id == swc_id_i else i)
            self.__add_edge((i, j), attrs, swc_id)
            self.proposals.remove(proposal)

    def check_proposal_degrees(self, i, j):
        one_leaf = self.degree[i] == 1 or self.degree[j] == 1
        branching = self.degree[i] > 2 or self.degree[j] > 2
        return one_leaf and not branching

    def upd_ids(self, swc_id, r):
        """
        Updates the swc_id of all nodes connected to "r".

        Parameters
        ----------
        swc_id : str
            Segment id.
        r : int
            Node ID

        Returns
        -------
        None

        """
        queue = [r]
        visited = set()
        while len(queue) > 0:
            i = queue.pop()
            self.nodes[i]["swc_id"] = swc_id
            visited.add(i)
            for j in [j for j in self.neighbors(i) if j not in visited]:
                queue.append(j)

    def n_nearby_leafs(self, proposal, radius):
        """
        Counts the number of nearby leaf nodes within a specified radius from
        a proposal.

        Parameters
        ----------
        proposal : frozenset
            Pproposal for which nearby leaf nodes are to be counted.
        radius : float
            The radius within which to search for nearby leaf nodes.

        Returns
        -------
        int
            Number of nearby leaf nodes within a specified radius from
            a proposal.

        """
        xyz = self.proposal_midpoint(proposal)
        return len(self.query_kdtree(xyz, radius, "leaf")) - 1

    # --- miscellaneous ---
    def dist(self, i, j):
        """
        Computes the Euclidean distance between nodes "i" and "j".

        Parameters
        ----------
        i : int
            Node ID.
        j : int
            Nonde ID.

        Returns
        -------
        float
            Euclidean distance between nodes "i" and "j".

        """
        return geometry.dist(self.nodes[i]["xyz"], self.nodes[j]["xyz"])

    def find_fragments_by_ids(self, swc_ids):
        fragments = dict()
        for nodes in nx.connected_components(self):
            i = util.sample_once(nodes)
            if self.nodes[i]["swc_id"] in swc_ids:
                swc_id = self.nodes[i]["swc_id"]
                fragments[swc_id] = nodes
        return fragments

    def get_leafs(self):
        """
        Gets all leaf nodes in graph.

        Parameters
        ----------
        None

        Returns
        -------
        List[int]
            Leaf nodes in graph.

        """
        return [i for i in self.nodes if self.is_leaf(i)]

    def is_leaf(self, i):
        """
        Checks if node "i" is a leaf.

        Parameters
        ----------
        i : int
            Node to be checked.

        Returns
        -------
        bool
            Indication of whether node "i" is a leaf

        """
        return True if self.degree[i] == 1 else False

    def is_soma(self, node_or_swc):
        """
        Determines whether "node_or_swc" corresponds to a soma.

        Parameters
        ----------
        node_or_swc : str
            node or swc id to be checked.

        Returns
        -------
        bool
            Indication of whether "node_or_swc" corresponds to a soma.

        """
        assert type(node_or_swc) in [int, str], "Type error!"
        if isinstance(node_or_swc, int):
            node_or_swc = self.nodes[node_or_swc]["swc_id"]
        return node_or_swc in self.soma_ids

    def path_length(self, root):
        """
        Computes the path length of the connected component containing "root".

        Parameters
        ----------
        root : int
            Node in connected component to be search.

        Returns
        -------
        float
            Path length of connected component containing "root".

        """
        path_length = 0
        for i, j in nx.dfs_edges(self, source=root):
            path_length += self.edges[i, j]["length"]
        return path_length

    def branches(self, i, key="xyz"):
        """
        rename connected_edge_attr
        """
        attrs = list()
        for j in self.neighbors(i):
            attr_ij = self.oriented_edge_attr((i, j), i, key=key)
            root = i
            while self.degree[j] == 2:
                k = self.get_other_nb(j, root)
                attr_jk = self.oriented_edge_attr((j, k), j, key=key)
                if key == "xyz":
                    attr_ij = np.vstack([attr_ij, attr_jk])
                else:
                    attr_ij = np.concatenate((attr_ij, attr_jk))
                root = j
                j = k
            attrs.append(attr_ij)
        return attrs

    def get_other_nb(self, i, j):
        """
        Gets the other neighbor of node "i" which is not "j" such that "j" is
        a neighbor of node "i".

        Parameters
        ----------
        i : int
            Node with degree 2.
        j : int
            Neighbor of node "i"

        Returns
        -------
        int
            Neighbor of node "i" which is not "j".

        """
        assert self.degree[i] == 2, "deg(i) != 2."
        nbs = list(self.neighbors(i))
        nbs.remove(j)
        return nbs[0]

    def oriented_edge_attr(self, edge, i, key="xyz"):
        assert i in edge
        if (self.edges[edge][key][0] == self.nodes[i][key]).all():
            return self.edges[edge][key]
        else:
            return np.flip(self.edges[edge][key], axis=0)

    def leaf_neighbor(self, i):
        """
        Gets the unique neighbor of the leaf node "i".

        Parameters
        ----------
        i : int
            Leaf  node.

        Returns
        -------
        int
             Unique neighbor of the leaf node "i".

        """
        assert self.is_leaf(i)
        return list(self.neighbors(i))[0]

    def xyz_to_id(self, xyz, return_node=False):
        if tuple(xyz) in self.xyz_to_edge.keys():
            edge = self.xyz_to_edge[tuple(xyz)]
            i, j = tuple(edge)
            if return_node:
                return self.nodes[i]["swc_id"], i
            else:
                return self.nodes[i]["swc_id"]
        else:
            return None

    # --- write graph to swcs ---
    def to_zipped_swcs(self, zip_path, color=None, min_size=0):
        with zipfile.ZipFile(zip_path, "w") as zip_writer:
            cnt = 0
            for nodes in nx.connected_components(self):
                root = util.sample_once(nodes)
                if self.path_length(root) > min_size:
                    self.to_zipped_swc(zip_writer, nodes, color)
                    cnt += 1
            return cnt

    def to_zipped_swc(self, zip_writer, nodes, color, prefix=""):
        with StringIO() as text_buffer:
            # Preamble
            n_entries = 0
            node_to_idx = dict()
            if color:
                text_buffer.write("# COLOR " + color)
            text_buffer.write("# id, type, z, y, x, r, pid")

            # Write entries
            for i, j in nx.dfs_edges(self.subgraph(nodes)):
                # Root entry
                if n_entries == 0:
                    swc_id = self.nodes[i]["swc_id"]
                    x, y, z = tuple(self.nodes[i]["xyz"])
                    r = 5 if self.nodes[i]["radius"] == 5.3141592 else 2

                    text_buffer.write("\n" + f"1 2 {x} {y} {z} {r} -1")
                    node_to_idx[i] = 1
                    n_entries += 1

                # Entry
                parent = node_to_idx[i]
                text_buffer, n_entries = self.branch_to_zip(
                    text_buffer, n_entries, i, j, parent, color
                )
                node_to_idx[j] = n_entries
            zip_writer.writestr(
                prefix + f"{swc_id}.swc", text_buffer.getvalue()
            )

    def branch_to_zip(self, text_buffer, n_entries, i, j, parent, color):
        # Orient branch
        branch_xyz = self.edges[i, j]["xyz"]
        branch_radius = self.edges[i, j]["radius"]
        if (branch_xyz[0] != self.nodes[i]["xyz"]).any():
            branch_xyz = np.flip(branch_xyz, axis=0)
            branch_radius = np.flip(branch_radius, axis=0)

        # Make entries
<<<<<<< HEAD
        for k in util.spaced_idxs(len(branch_xyz), 1):
=======
        for k in util.spaced_idxs(len(branch_xyz), 2):
>>>>>>> 4ada6b25
            x, y, z = tuple(branch_xyz[k])
            r = 5 if branch_radius[k] == 5.3141592 else 2
            node_id = n_entries + 1
            parent = n_entries if k > 1 else parent
            text_buffer.write("\n" + f"{node_id} 2 {x} {y} {z} {r} {parent}")
            n_entries += 1
        return text_buffer, n_entries

    def save_labels(self, path):
        with open(path, "w") as f:
            for swc_id in self.swc_ids:
                f.write(f"{swc_id}\n")


# -- util --
def avg_radius(radii_list):
    avg = 0
    for radii in radii_list:
        end = max(min(16, len(radii) - 1), 1)
        avg += np.mean(radii[0:end]) / len(radii_list)
    return avg<|MERGE_RESOLUTION|>--- conflicted
+++ resolved
@@ -1047,11 +1047,7 @@
             branch_radius = np.flip(branch_radius, axis=0)
 
         # Make entries
-<<<<<<< HEAD
-        for k in util.spaced_idxs(len(branch_xyz), 1):
-=======
         for k in util.spaced_idxs(len(branch_xyz), 2):
->>>>>>> 4ada6b25
             x, y, z = tuple(branch_xyz[k])
             r = 5 if branch_radius[k] == 5.3141592 else 2
             node_id = n_entries + 1
