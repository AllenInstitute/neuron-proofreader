"""
Created on Sat Sept 16 16:00:00 2024

@author: Anna Grim
@email: anna.grim@alleninstitute.org


This module defines a set of configuration classes used for setting up various
aspects of a system involving graphs, proposals, and machine learning (ML).

"""
from dataclasses import dataclass, field
from typing import Tuple


@dataclass
class GraphConfig:
    """
    Represents configuration settings related to graph properties and
    proposals generated.

    Attributes
    ----------
    anisotropy : Tuple[float], optional
        Scaling factors applied to xyz coordinates to account for anisotropy
        of microscope. Note this instance of "anisotropy" is only used while
        reading SWC files. The default is (1.0, 1.0, 1.0).
    complex_bool : bool
        Indication of whether to generate complex proposals, meaning proposals
        between leaf and non-leaf nodes. The default is False.
    img_bbox : dict, optional
        Dictionary with the keys "min" and "max" which specify a bounding box
        in an image. The default is None.
    long_range_bool : bool, optional
        Indication of whether to generate simple proposals within a scaled
        distance of "search_radius" from leaves without any proposals. The
        default is False.
    min_size : float, optional
        Minimum path length (in microns) of swc files which are stored as
        connected components in the FragmentsGraph. The default is 30.
    node_spacing : int, optional
        Spacing (in microns) between nodes. The default is 2.
    proposals_per_leaf : int
        Maximum number of proposals generated for each leaf. The default is 3.
    prune_depth : int, optional
        Branches in graph less than "prune_depth" microns are pruned. The
        default is 16.
    remove_doubles : bool, optional
        ...
    remove_high_risk_merges : bool, optional
        Indication of whether to remove high risk merge sites (i.e. close
        branching points). The default is False.
    smooth_bool : bool, optional
        Indication of whether to smooth branches in the graph. The default is
        True.
    trim_endpoints_bool : bool, optional
        Indication of whether to endpoints of branches with exactly one
        proposal. The default is True.

    """

    anisotropy: Tuple[float] = field(default_factory=tuple)
    complex_bool: bool = False
    img_bbox: dict = None
    long_range_bool: bool = True
    min_size: float = 30.0
    node_spacing: int = 2
    proposals_per_leaf: int = 3
    prune_depth: float = 24.0
    remove_doubles: bool = False
    remove_high_risk_merges: bool = False
    search_radius: float = 20.0
    smooth_bool: bool = True
    trim_endpoints_bool: bool = True


@dataclass
class MLConfig:
    """
    Configuration class for machine learning model parameters.

    Attributes
    ----------
    anisotropy : Tuple[float], optional
        Scaling factors applied to xyz coordinates to account for anisotropy
        of microscope. Note this instance of "anisotropy" is only used to read
        image while generating features. The default is (1.0, 1.0, 1.0).
    batch_size : int
        The number of samples processed in one batch during training or
        inference. Default is 1000.
    multiscale : int
        Level in the image pyramid that voxel coordinates must index into.
    high_threshold : float
        A threshold value used for classification, above which predictions are
        considered to be high-confidence. Default is 0.9.
    threshold : float
        A general threshold value used for classification. Default is 0.6.
    model_type : str
        Type of machine learning model to use. Default is "GraphNeuralNet".

    """
    anisotropy: Tuple[float] = field(default_factory=tuple)
<<<<<<< HEAD
    batch_size: int = 1000
=======
    batch_size: int = 200
>>>>>>> 83b25090
    device: str = "cpu"
    is_multimodal: bool = False
    lr: float = 1e-3
    multiscale: int = 1
    n_epochs: int = 1000
    threshold: float = 0.6
    transform: bool = False
    validation_split: float = 0.15
    weight_decay: float = 1e-3


class Config:
    """
    A configuration class for managing and storing settings related to graph
    and machine learning models.

    """

    def __init__(self, graph_config: GraphConfig, ml_config: MLConfig):
        """
        Initializes a Config object which is used to manage settings used to
        run a GraphTrace pipeline.

        Parameters
        ----------
        graph_config : GraphConfig
            Instance of the "GraphConfig" class that contains configuration
            parameters for graph and proposal operations, such as anisotropy,
            node spacing, and other graph-specific settings.
        ml_config : MLConfig
            An instance of the "MLConfig" class that includes configuration
            parameters for machine learning models.

        """
        self.graph_config = graph_config
        self.ml_config = ml_config<|MERGE_RESOLUTION|>--- conflicted
+++ resolved
@@ -100,11 +100,7 @@
 
     """
     anisotropy: Tuple[float] = field(default_factory=tuple)
-<<<<<<< HEAD
-    batch_size: int = 1000
-=======
-    batch_size: int = 200
->>>>>>> 83b25090
+    batch_size: int = 160
     device: str = "cpu"
     is_multimodal: bool = False
     lr: float = 1e-3
