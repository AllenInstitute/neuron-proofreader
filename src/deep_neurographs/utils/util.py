--- conflicted
+++ resolved
@@ -28,11 +28,7 @@
 from deep_neurographs.utils import graph_util as gutil
 
 
-<<<<<<< HEAD
 # --- OS utils ---
-=======
-# --- OS Utils ---
->>>>>>> 7dcd7019
 def mkdir(path, delete=False):
     """
     Creates a directory at "path".
@@ -219,9 +215,6 @@
     return f
 
 
-<<<<<<< HEAD
-# -- GCS utils --
-=======
 def combine_zips(zip_paths, output_zip_path):
     """
     Combines a list of ZIP archives into a single ZIP archive.
@@ -248,8 +241,6 @@
                         out_zip.writestr(item, zip_in.read(item.filename))
 
 
-# -- GCS Utils --
->>>>>>> 7dcd7019
 def list_files_in_zip(zip_content):
     """
     Lists all files in a zip file stored in a GCS bucket.
