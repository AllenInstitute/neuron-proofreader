--- conflicted
+++ resolved
@@ -238,11 +238,7 @@
 
                 # Extract irreducible edges
                 cnt = 0
-<<<<<<< HEAD
                 soma_nodes = graph.graph["soma_nodes"]
-=======
-                soma_nodes = set(graph.graph["soma_nodes"])
->>>>>>> 05203b7f
                 while leafs_to_visit:
                     source = util.sample_once(leafs_to_visit)
                     sub_edges, nodes = get_irreducible_edges(
@@ -349,12 +345,7 @@
         if len(soma_nodes) <= 20:
             # Break connecting path
             nodes = set()
-<<<<<<< HEAD
             for node in find_connecting_path(graph, list(soma_nodes)):
-=======
-            soma_nodes = graph.graph["soma_nodes"]
-            for node in find_connecting_path(graph, soma_nodes):
->>>>>>> 05203b7f
                 if graph.degree(node) > 2:
                     nodes.add(node)
             remove_nearby_nodes(graph, nodes)
@@ -448,11 +439,7 @@
         return graph
 
 
-<<<<<<< HEAD
 # --- Irreducibles Extraction ---
-=======
-# --- Irreducible Node Extraction ---
->>>>>>> 05203b7f
 def get_irreducible_nodes(graph):
     """
     Gets irreducible nodes (i.e. leafs and branchings) of a graph.
@@ -656,24 +643,14 @@
 
 def find_connecting_path(graph, nodes):
     """
-<<<<<<< HEAD
-    Finds a paths that connects a set of nodes.
-=======
-    Finds the shortest paths between a list of nodes such that each is closest
-    to an xyz coordinate in "somas_xyz".
->>>>>>> 05203b7f
+    Finds path that connects a set of nodes.
 
     Parameters
     ----------
     graph : networkx.Graph
         Graph to be searched.
-<<<<<<< HEAD
     nodes : List[int]
-        List of nodes that must be in path.
-=======
-    somas_xyz : List[Tuple[float]]
-        List of xyz coordinates that represent soma locations.
->>>>>>> 05203b7f
+        List of nodes to be connected.
 
     Returns
     -------
