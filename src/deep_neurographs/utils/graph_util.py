"""
Created on Wed June 5 16:00:00 2023

@author: Anna Grim
@email: anna.grim@alleninstitute.org


Overview
--------
Code that loads and preprocesses neuron fragments stored as swc files, then
constructs a custom graph object called a "FragmentsGraph".

Note: We use the term "branch" to refer to a path in a graph from a branching
      node to a leaf.

"""

from collections import defaultdict, deque
from concurrent.futures import (
    as_completed,
    ProcessPoolExecutor,
    ThreadPoolExecutor,
)
from copy import deepcopy
from random import sample
from scipy.spatial import KDTree
from tqdm import tqdm

import ast
import networkx as nx
import numpy as np
import os

from deep_neurographs.utils import geometry_util, img_util, swc_util, util


class GraphLoader:
    """
    Class that loads SWC files and constructs a FragmentsGraph instance from
    the data.

    """

    def __init__(
        self,
        anisotropy=(1.0, 1.0, 1.0),
        min_size=40.0,
        node_spacing=1,
        prune_depth=24.0,
        remove_high_risk_merges=False,
        segmentation_path=None,
        smooth_bool=True,
        somas_path=None,
        verbose=False,
    ):
        """
        Builds a FragmentsGraph by reading swc files stored on either the
        cloud or local machine, then extracting the irreducible components.

        Parameters
        ----------
        anisotropy : List[float], optional
            Image to physical coordinates scaling factors to account for the
            anisotropy of the microscope. The default is (1.0, 1.0, 1.0).
        min_size : float, optional
            Minimum path length of swc files that are loaded into the
            FragmentsGraph. The default is 24.0 microns.
        node_spacing : int, optional
            Sampling rate for nodes in FragmentsGraph. Every "node_spacing"
            node is retained. The default is 1.
        prune_depth : int, optional
            Branches with length less than "prune_depth" microns are pruned.
            The default is 20.0 microns.
        remove_high_risk_merges : bool, optional
            Indication of whether to remove high risk merge sites (i.e. close
            branching points). The default is False.
        segmentation_path : str, optional
            Path to segmentation stored in GCS bucket. The default is None.
        smooth_bool : bool, optional
            Indication of whether to smooth xyz coordinates from SWC files.
            The default is True.
        somas_path : str, optional
            Path to a txt file containing xyz coordinates of detected somas.
            The default is None.
        verbose : bool, optional
            Indication of whether to display a progress bar while building
            FragmentsGraph. The default is True.

        Returns
        -------
        None

        """
        # Instance attributes
        self.id_to_soma = defaultdict(list)
        self.min_size = min_size
        self.node_spacing = node_spacing
        self.prune_depth = prune_depth
        self.smooth_bool = smooth_bool
        self.soma_kdtree = None
        self.verbose = verbose

        # Set irreducibles extracter
        if somas_path and remove_high_risk_merges:
            self.extracter = self.break_and_extract
        else:
            self.extracter = self.extract

        # Load somas
        if segmentation_path and somas_path:
            self.load_somas(segmentation_path, somas_path)

    def load_somas(self, segmentation_path, somas_path):
        """
        Loads soma locations from a specified file and detects merges in a
        segmentation.

        Parameters
        ----------
        segmentation_path : str
            Path to segmentation stored in GCS bucket. The default is None.
        somas_path : str
            Path to a txt file containing xyz coordinates of detected somas.

        Returns
        -------
        None

        """
        # Process soma locations
        reader = img_util.TensorStoreReader(segmentation_path)
        with ThreadPoolExecutor() as executor:
            # Assign threads
            threads = list()
            for xyz_str in util.read_txt(somas_path):
                xyz = ast.literal_eval(xyz_str)
                voxel = img_util.to_voxels(xyz, (0.748, 0.748, 1.0))
                threads.append(executor.submit(reader.read_voxel, voxel, xyz))

            # Store results
            soma_xyz_list = list()
            for thread in as_completed(threads):
                xyz, seg_id = thread.result()
                if seg_id != 0:
                    self.id_to_soma[str(seg_id)].append(xyz)
                    soma_xyz_list.append(xyz)
        self.soma_kdtree = KDTree(soma_xyz_list)

        # Report results
        print("# Somas:", len(soma_xyz_list))
        print("# Soma-Fragment Intersections:", len(self.id_to_soma))

    # --- Irreducibles Extraction ---
    def extract_irreducibles(self, swc_dicts):
        """
        Processes a list of swc dictionaries in parallel and extracts the
        components of the irreducible subgraph from each. Note: this routine
        also breaks fragments that intersect multiple somas if soma locations
        are provided.

        Parameters
        ----------
        swc_dicts : List[dict]
            List of dictionaries such that each contains the contents of an
            SWC file.

        Returns
        -------
        List[dict]
            List of dictionaries such that each contains the components of the
            irreducible subgraph extracted from each SWC dictionary.

        """
        # Break fragments that intersect with multiple somas
        swc_dicts = self.remove_soma_merges(swc_dicts)

        # Extract irreducible subgraphs
        desc = "Extract Graphs"
        pbar = tqdm(total=len(swc_dicts), desc=desc) if self.verbose else None
        with ProcessPoolExecutor() as executor:
            # Assign Processes
            i = 0
            processes = [None] * len(swc_dicts)
            while swc_dicts:
                swc_dict = swc_dicts.pop()
                processes[i] = executor.submit(self.extracter, swc_dict)
                i += 1

            # Store results
            irreducibles = deque()
            high_risk_cnt = 0
            for process in as_completed(processes):
                pbar.update(1) if self.verbose else None
                result, cnt = process.result()
                high_risk_cnt += cnt
                if isinstance(result, list):
                    irreducibles.extend(result)
                elif isinstance(result, dict):
                    irreducibles.append(result)

        print("# High Risk Merges Detected:", high_risk_cnt)
        return irreducibles

    def extract(self, swc_dict):
        """
        Extracts the components of the irreducible subgraph from a given SWC
        dictionary.

        Parameters
        ----------
        swc_dict : dict
            Contents of an SWC file.

        Returns
        -------
        dict
            Dictionary that each contains the components of an irreducible
            subgraph.

        """
        return self.extract_from_graph(self.to_graph(swc_dict)), 0

    def break_and_extract(self, swc_dict):
        """
        Breaks a graph built from "swc_dict" at high risk locations, then
        extracts the components of the irreducible subgraph from a given SWC
        dictionary.

        Parameters
        ----------
        swc_dict : dict
            Contents of an SWC file.

        Returns
        -------
        dict
            Dictionary that each contains the components of an irreducible
            subgraph.

        """
        graph = self.to_graph(swc_dict)
        irreducibles = list()
        soma_nodes = graph.graph["soma_nodes"]
        if self.satifies_path_length_condition(graph):
            # Check whether to remove high risk merges
<<<<<<< HEAD
            if not soma_nodes:
                high_risk_cnt = self.remove_high_risk_merges(graph)
            else:
                high_risk_cnt = 0
=======
            high_risk_cnt = self.remove_high_risk_merges(graph)
>>>>>>> eec846fa

            # temp
            if high_risk_cnt == 0:
                return None, 0

            # Iterate over connected components
            swc_id = graph.graph["swc_id"]
            for i, nodes in enumerate(nx.connected_components(graph)):
                # Extract subgraph
                subgraph = graph.subgraph(nodes)
                subgraph.graph["swc_id"] = deepcopy(swc_id) + f".{i}"
                subgraph.graph["soma_nodes"] = nodes.intersection(soma_nodes)

                # Extract irreducibles
                result = self.extract_from_graph(subgraph)
                if result is not None:
                    irreducibles.append(result)
            return irreducibles, high_risk_cnt
        else:
            return None, 0

    def extract_from_graph(self, graph):
        """
        Extracts the components of the irreducible subgraph from a graph that
        consists of a single connected component.

        Parameters
        ----------
        graph : networkx.Graph
            Graph to be searched.

        Returns
        -------
        dict
            Dictionary that each contains the components of an irreducible
            subgraph.

        """
        if self.satifies_path_length_condition(graph):
            # Irreducibles
            leafs, branchings = get_irreducible_nodes(graph)
            edges = get_irreducible_edges(
                graph, leafs, branchings, self.smooth_bool
            )

            # Output
            irreducibles = {
                "leaf": set_node_attrs(graph, leafs),
                "branching": set_node_attrs(graph, branchings),
                "edge": set_edge_attrs(graph, edges, self.node_spacing),
                "swc_id": graph.graph["swc_id"],
                "is_soma": True if graph.graph["soma_nodes"] else False,
            }
            return irreducibles
        else:
            return None

    # --- Merge Removal ---
    def remove_soma_merges(self, swc_dicts):
        """
        Breaks fragments in "swc_dicts" that contain a merge mistake.

        Parameters
        ----------
        swc_dicts : List[dict]
            List of dictionaries such that each contains the contents of an
            SWC file.

        Returns
        -------
        List[dict]
            Updated list of "swc_dicts", where fragments with merges have been
            broken down into smaller fragments.

        """
        # Detect merges
        merges_dict = {k: v for k, v in self.id_to_soma.items() if len(v) > 1}
        print("# Merges Detected:", len(merges_dict))

        # Break fragments
        if len(merges_dict) > 0:
            # Find swc_dict of merged fragment
            updates = list()
            for i, swc_dict in enumerate(swc_dicts):
                swc_id = swc_dict["swc_id"].split(".")[0]
                if swc_id in merges_dict:
                    somas_xyz = merges_dict[swc_id]
                    swc_dict_list = self.break_soma_merge(swc_dict, somas_xyz)
                    updates.append((i, swc_dict_list))
                    self.id_to_soma.pop(swc_id, None)

            # Update swc_dicts
            updates.reverse()
            for i, swc_dict_list in updates:
                swc_dicts[i] = None
                if isinstance(swc_dict_list, list):
                    swc_dicts.extend(swc_dict_list)
        return swc_dicts

    def remove_high_risk_merges(self, graph, max_dist=6.0):
        """
        Removes high risk merge sites from a graph, which is defined to be
        either (1) two branching points within "max_dist" or (2) branching
        point with degree 4+. Note: if soma locations are provided, we skip
        branching points within 400um of a soma.

        Parameters
        ----------
        graph : networkx.Graph
            Graph to be searched.
        max_dist : float, optional
            Maximum distance between branching points that qualifies a site to
            be considered "high risk". The default is 6.0.

        Returns
        -------
        None

        """
        high_risk_cnt = 0
        nodes = set()
        _, branchings = get_irreducible_nodes(graph)
        while len(branchings) > 0:
            # Initializations
            root = branchings.pop()
            hit_branching = False
            queue = [(root, 0)]
            visited = set({root})

            # Check if close to soma
            soma_dist = self.dist_from_soma(graph.nodes[root]["xyz"])
            if graph.graph["soma_nodes"]: # and soma_dist < 400:
                continue

            # BFS
            while len(queue) > 0:
                # Visit node
                i, dist_i = queue.pop()
                if graph.degree(i) > 2 and i != root:
                    hit_branching = True

                # Update queue
                for j in graph.neighbors(i):
                    dist_j = dist_i + dist(graph, i, j)
                    if j not in visited and dist_j < max_dist:
                        queue.append((j, dist_j))
                        visited.add(j)

            # Determine whether to remove visited nodes
            if hit_branching or graph.degree(root) > 3:
                nodes = nodes.union(visited)
                high_risk_cnt += 1

        # temp
        path = os.path.join("high_risk", graph.graph["swc_id"] + ".swc")
        if high_risk_cnt > 0:
            swc_util.write_graph(path, graph)

        graph.remove_nodes_from(nodes)
        return high_risk_cnt

    def break_soma_merge(self, swc_dict, somas_xyz):
        """
        Breaks a fragment that intersects with multiple somas so that nodes
        closest to soma locations are disconnected.

        Parameters
        ----------
        swc_dict : dict
            Contents of an SWC file.
        somas_xyz : List[Tuple[float]]
            Physical coordinates representing soma locations.

        Returns
        -------
        List[dicts]
            Updated SWC dictionaries, where each dictionary represents a
            subgraph that was disconnected.

        """
        graph = self.to_graph(swc_dict, check_soma=False)
        if len(somas_xyz) <= 10:
            # Break connecting path
            nodes = set()
            path, soma_nodes = find_somas_path(graph, somas_xyz)
            for node in path:
                if graph.degree(node) > 2:
                    nodes.add(node)
            remove_nodes(graph, nodes)

            # Associate each soma to one node
            soma_nodes = find_soma_nodes(graph, somas_xyz)

            # Update swc_dict
            iterator = map(set, nx.connected_components(graph))
            swc_dict_list = list()
            for i, nodes in enumerate(iterator):
                # Extract attributes
                swc_dict_i = {
                    "graph": graph.subgraph(nodes).copy(),
                    "soma_nodes": nodes.intersection(soma_nodes),
                    "swc_id": swc_dict["swc_id"] + f".{i}"
                }
                swc_dict_list.append(swc_dict_i)
        else:
            swc_dict_list = [swc_dict] if len(somas_xyz) < 20 else None
        return swc_dict_list

    # --- Helpers ---
    def dist_from_soma(self, xyz):
        """
        Computes the distance between the given xyz coordinate and nearest
        soma location.

        Parameters
        ----------
        xyz : ArrayLike
            Physical coordinate to be queried.

        Returns
        -------
        float
            Distance between a given physical coordinate and the nearest soma
            location.

        """
        return self.soma_kdtree.query(xyz)[0] if self.soma_kdtree else np.inf

    def satifies_path_length_condition(self, graph):
        """
        Determines whether the total path length of the given graph is greater
        than "self.min_size".

        Parameters
        ----------
        xyz : ArrayLike
            Physical coordinate to be queried.

        Returns
        -------
        bool
            Indication of whether the total path length of the given graph is
            greater than "self.min_size".

        """
        return path_length(graph, self.min_size) > self.min_size

    def to_graph(self, swc_dict, check_soma=True):
        """
        Converts a dictionary containing swc attributes to a graph.

        Parameters
        ----------
        swc_dict : dict
            Dictionaries whose keys and values are the attribute name and
            values from an SWC file.

        Returns
        -------
        networkx.Graph
            Graph generated from "swc_dict".

        """
        # Get graph
        if swc_dict is None:
            graph = nx.Graph()
            swc_dict = {"soma_nodes": set(), "swc_id": ""}
        elif "graph" in swc_dict:
            graph = swc_dict["graph"]
        else:
            graph = swc_util.to_graph(swc_dict, set_attrs=True)
            prune_branches(graph, self.prune_depth)

        # Check if segment intersects with soma
        swc_id = swc_dict["swc_id"].split(".")[0]
        if check_soma and swc_id in self.id_to_soma:
            somas_xyz = self.id_to_soma[swc_id]
            swc_dict["soma_nodes"] = find_soma_nodes(graph, somas_xyz)

        # Add graph-level attributes
        graph.graph["soma_nodes"] = swc_dict["soma_nodes"]
        return graph


def find_somas_path(graph, somas_xyz):
    """
    Finds the shortest paths between a list of nodes such that each is closest
    to an xyz coordinate in "somas_xyz".

    Parameters
    ----------
    graph : networkx.Graph
        Graph to be searched.
    somas_xyz : List[Tuple[float]]
        List of xyz coordinates that represent soma locations.

    Returns
    -------
    Set[int]
        Nodes along the shortest paths between somas.

    """
    # Break merges between somas
    path = set()
    soma_nodes = find_soma_nodes(graph, somas_xyz)
    if len(soma_nodes) > 1:
        for i in range(1, len(soma_nodes)):
            subpath = nx.shortest_path(
                graph, source=soma_nodes[0], target=soma_nodes[i]
            )
            path = path.union(set(subpath))
    return path, soma_nodes


def find_soma_nodes(graph, somas_xyz):
    soma_nodes = list()
    for xyz in somas_xyz:
        node, proj_dist = find_closest_node(graph, xyz)
        if proj_dist < 20:
            soma_nodes.append(node)
    return soma_nodes


def remove_nodes(graph, roots, max_dist=5.0):
    """
    Removes nodes from graph within a given radius from a set of root nodes.

    Parameters
    ----------
    graph : networkx.Graph
        Graph to be searched.
    roots : List[int]
        Root nodes.
    max_dist : float, optional
        Maximum distance within which nodes are removed. The default is 5.0.

    Returns
    -------
    None

    """
    nodes = set()
    while len(roots) > 0:
        root = roots.pop()
        queue = [(root, 0)]
        visited = set()
        while len(queue) > 0:
            # Visit node
            i, dist_i = queue.pop()
            visited.add(i)

            # Update queue
            for j in graph.neighbors(i):
                dist_j = dist_i + dist(graph, i, j)
                if j not in visited and dist_j <= max_dist:
                    queue.append((j, dist_j))
                elif j not in visited and graph.degree(j) > 2:
                    queue.append((j, dist_i))
        nodes = nodes.union(visited)
    graph.remove_nodes_from(nodes)


# --- Irreducible Node Extraction ---
def get_irreducible_nodes(graph):
    """
    Gets irreducible nodes (i.e. leafs and branchings) of a graph.

    Parameters
    ----------
    graph : networkx.Graph
        Graph to be searched.

    Returns
    -------
    Tuple[set]
        Sets of leaf and branching nodes.

    """
    leafs = set()
    branchings = set()
    for i in graph.nodes:
        if graph.degree[i] == 1:
            leafs.add(i)
        elif graph.degree[i] > 2:
            branchings.add(i)
    return leafs, branchings


def set_node_attrs(graph, nodes):
    """
    Extracts attributes for each node in the graph.

    Parameters
    ----------
    graph : networkx.Graph
        Graph that contains "nodes".
    nodes : List[int]
        Nodes whose attributes are to be extracted from the graph.

    Returns
    -------
    dict
        Dictionary where the keys are node ids and values are dictionaries
        containing the "radius" and "xyz" attributes of the nodes.

    """
    attrs = dict()
    for i in nodes:
        attrs[i] = {
            "radius": graph.nodes[i]["radius"], "xyz": graph.nodes[i]["xyz"]
        }
    return attrs


# --- Irreducible Edge Extraction ---
def get_irreducible_edges(graph, leafs, branchings, smooth_bool):
    """
    Identifies irreducible edges in a graph by traversing with a depth-first
    search.

    Parameters
    ----------
    graph : networkx.Graph
        Graph to be searched.
    leafs : Set[int]
        Leaf nodes in the given graph.
    branchings : Set[int]
        Branching nodes in the given graph.
    smooth_bool : bool
        Indication whether to apply smoothing to the edges.

    Returns
    -------
    dict
        Dictionary where the keys are tuples representing the irreducible
        edges and values are attributes associated with those edges.

    """
    edges = dict()
    root = None
    for (i, j) in nx.dfs_edges(graph, source=util.sample_once(leafs)):
        # Check for start of irreducible edge
        if root is None:
            root = i
            attrs = init_edge_attrs(graph, root)

        # Check for end of irreducible edge
        upd_edge_attrs(graph, attrs, i, j)
        if j in leafs or j in branchings:
            # Smooth (if applicable)
            attrs = to_numpy(attrs)
            if smooth_bool:
                smooth_branch(graph, attrs, root, j)

            # Finish
            edges[(root, j)] = attrs
            root = None
    return edges


def init_edge_attrs(graph, i):
    """
    Initializes an attribute dictionary for a single irreducible edge.

    Parameters
    ----------
    graph : networkx.Graph
        Graph containing node "i".
    i : int
        Node that is the start of a path between irreducible nodes. The
        attributes of this node are used to initialize the dictionary.

    Returns
    -------
    dict
        Edge attribute dictionary.

    """
    attrs = {
        "radius": [graph.nodes[i]["radius"]],
        "xyz": [graph.nodes[i]["xyz"]],
    }
    return attrs


def upd_edge_attrs(graph, attrs, i, j):
    """
    Updates an edge attribute dictionary with attributes of node i.

    Parameters
    ----------
    graph : networkx.Graph
        Graph containing nodes "i" and "j".
    attrs : dict
        Edge attribute dictionary to be updated.
    i : int
        Node in the path between irreducible nodes whose attributes will be
        added to the "attrs" dictionary.
    j : int
        Neighbor of node "i" which is also along this path.

    Returns
    -------
    dict
        Edge attribute dictionary.

    """
    attrs["radius"].append(graph.nodes[i]["radius"])
    attrs["xyz"].append(graph.nodes[i]["xyz"])


def set_edge_attrs(graph, attrs, node_spacing):
    """
    Sets the edge attributes of a given graph by updating node coordinates and
    resamples points in irreducible path.

    Parameters
    ----------
    graph : networkx.Graph
        Graph that attributes dictionary was built from.
    attrs : dict
        Dictionary where the keys are irreducible edge IDs and values are the
        corresponding attribute dictionaries.
    node_spacing : int
        Sampling rate for nodes in FragmentsGraph. Every "node_spacing"-th node
        is retained.

    Returns
    -------
    dict
        Updated edge attribute dictionary.

    """
    for e in attrs:
        # Update endpoints
        i, j = tuple(e)
        attrs[e]["xyz"][0] = graph.nodes[i]["xyz"]
        attrs[e]["xyz"][-1] = graph.nodes[j]["xyz"]

        # Resample points
        idxs = util.spaced_idxs(len(attrs[e]["xyz"]), node_spacing)
        attrs[e]["radius"] = attrs[e]["radius"][idxs]
        attrs[e]["xyz"] = attrs[e]["xyz"][idxs]
    return attrs


# --- Miscellaneous ---
def count_components(graph):
    """
    Counts the number of connected components in a graph.

    Paramters
    ---------
    graph : networkx.Graph
        Graph to be searched.

    Returns
    -------
    int
        Number of connected components.

    """
    return nx.number_connected_components(graph)


def cycle_exists(graph):
    """
    Checks if the given graph has a cycle.

    Paramaters
    ----------
    graph : networkx.Graph
        Graph to be searched.

    Returns
    -------
    bool
        Indication of whether graph has a cycle.

    """
    try:
        nx.find_cycle(graph)
        return True
    except nx.exception.NetworkXNoCycle:
        return False


def dist(graph, i, j):
    """
    Computes Euclidean distance between nodes i and j.

    Parameters
    ----------
    graph : netowrkx.Graph
        Graph containing nodes i and j.
    i : int
        Node ID.
    j : int
        Node ID.

    Returns
    -------
    float
        Euclidean distance between nodes i and j.

    """
    return geometry_util.dist(graph.nodes[i]["xyz"], graph.nodes[j]["xyz"])


def find_closest_node(graph, xyz):
    """
    Finds the node in the graph that is closest to the given coordinates.

    Parameters
    ----------
    graph : networkx.Graph
        Graph to be search.
    xyz : Tuple[float]
        Coordinate to which the closest node in the graph will be found.

    Returns
    -------
    int
        Node in the graph that is closest to the given "xyz" coordinate.

    """
    best_dist = np.inf
    best_node = None
    for i in graph.nodes:
        cur_dist = geometry_util.dist(xyz, graph.nodes[i]["xyz"])
        if cur_dist < best_dist:
            best_dist = cur_dist
            best_node = i
    return best_node, best_dist


def get_component(graph, root):
    """
    Gets the connected component corresponding to "root" from "graph".

    Parameters
    ----------
    graph : networkx.Graph
        Graph to be searched.
    root : int
        Node that breadth-first search starts from.

    Returns
    -------
    Set[int]
        Nodes in the connected component corresponding to "root".

    """
    queue = [root]
    visited = set()
    while len(queue):
        i = queue.pop()
        visited.add(i)
        for j in [j for j in graph.neighbors(i) if j not in visited]:
            queue.append(j)
    return visited


def get_leafs(graph):
    """
    Gets leaf nodes of "graph".

    Parameters
    ----------
    graph : networkx.Graph
        Graph to be searched

    Returns
    -------
    List[int]
        Leaf nodes of "graph".

    """
    return [i for i in graph.nodes if graph.degree[i] == 1]


def largest_components(graph, k):
    """
    Finds the "k" largest connected components in "graph".

    Parameters
    ----------
    graph : nx.Graph
        Graph to be searched.
    k : int
        Number of largest connected components to return.

    Returns
    -------
    List[int]
        List where each entry is a random node from one of the k largest
        connected components.

    """
    component_cardinalities = k * [-1]
    node_ids = k * [-1]
    for nodes in nx.connected_components(graph):
        if len(nodes) > component_cardinalities[-1]:
            i = 0
            while i < k:
                if len(nodes) > component_cardinalities[i]:
                    component_cardinalities.insert(i, len(nodes))
                    component_cardinalities.pop(-1)
                    node_ids.insert(i, util.sample_singleton(nodes))
                    node_ids.pop(-1)
                    break
                i += 1
    return node_ids


def path_length(graph, max_length=np.inf):
    """
    Computes the path length of the given graph.

    Parameters
    ----------
    graph : networkx.Graph
        Graph whose nodes have an attribute called "xyz" which represents
        a 3d coordinate.
    max_length : float
        ...

    Returns
    -------
    float
        Path length of graph.

    """
    path_length = 0
    for i, j in nx.dfs_edges(graph):
        path_length += dist(graph, i, j)
        if path_length > max_length:
            break
    return path_length


def prune_branches(graph, depth):
    """
    Prunes branches with length less than "depth" microns.

    Parameters
    ----------
    graph : networkx.Graph
        Graph to be searched.
    depth : float
        Length of branches that are pruned.

    Returns
    -------
    networkx.Graph
        Graph with short branches pruned.

    """
    deleted_nodes = list()
    n_passes = 0
    while len(deleted_nodes) > 0 or n_passes < 2:
        # Visit leafs
        n_passes += 1
        deleted_nodes = list()
        for leaf in get_leafs(graph):
            branch = [leaf]
            length = 0
            for (i, j) in nx.dfs_edges(graph, source=leaf):
                # Visit edge
                length += dist(graph, i, j)
                if graph.degree(j) == 2:
                    branch.append(j)
                elif graph.degree(j) > 2:
                    deleted_nodes.extend(branch)
                    graph.remove_nodes_from(branch)
                    break

                # Check whether to stop
                if length > depth:
                    break


def sample_node(graph):
    """
    Samples a single node from a graph.

    Parameters
    ----------
    graph : networkx.Graph
        Graph to be sampled from.

    Returns
    -------
    int
        Node ID.

    """
    nodes = list(graph.nodes)
    return sample(nodes, 1)[0]


def smooth_branch(graph, attrs, i, j):
    """
    Smoothes branch then updates "graph" and "attrs" with the new xyz
    coordinates.

    Parameters
    ----------
    graph : dict
        Graph containing branch to be smoothed.
    attrs : dict
        Edge attributes dictionary.
    i : int
        End point of branch to be smoothed.
    j : int
        End point of branch to be smoothed.

    Returns
    -------
    None

    """
    attrs["xyz"] = geometry_util.smooth_branch(attrs["xyz"], s=2)
    graph.nodes[i]["xyz"] = attrs["xyz"][0]
    graph.nodes[j]["xyz"] = attrs["xyz"][-1]


def to_numpy(attrs):
    """
    Converts edge attributes from a list to NumPy array.

    Parameters
    ----------
    attrs : dict
        Edge attribute dictionary.

    Returns
    -------
    dict
        Updated edge attribute dictionary.

    """
    attrs["xyz"] = np.array(attrs["xyz"], dtype=np.float32)
    attrs["radius"] = np.array(attrs["radius"], dtype=np.float16)
    return attrs<|MERGE_RESOLUTION|>--- conflicted
+++ resolved
@@ -243,18 +243,14 @@
         soma_nodes = graph.graph["soma_nodes"]
         if self.satifies_path_length_condition(graph):
             # Check whether to remove high risk merges
-<<<<<<< HEAD
             if not soma_nodes:
                 high_risk_cnt = self.remove_high_risk_merges(graph)
             else:
                 high_risk_cnt = 0
-=======
-            high_risk_cnt = self.remove_high_risk_merges(graph)
->>>>>>> eec846fa
 
             # temp
-            if high_risk_cnt == 0:
-                return None, 0
+            #if high_risk_cnt == 0:
+            #    return None, 0
 
             # Iterate over connected components
             swc_id = graph.graph["swc_id"]
@@ -405,9 +401,9 @@
                 high_risk_cnt += 1
 
         # temp
-        path = os.path.join("high_risk", graph.graph["swc_id"] + ".swc")
-        if high_risk_cnt > 0:
-            swc_util.write_graph(path, graph)
+        #path = os.path.join("high_risk", graph.graph["swc_id"] + ".swc")
+        #if high_risk_cnt > 0:
+        #    swc_util.write_graph(path, graph)
 
         graph.remove_nodes_from(nodes)
         return high_risk_cnt
