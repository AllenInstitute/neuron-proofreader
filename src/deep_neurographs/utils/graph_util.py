"""
Created on Wed June 5 16:00:00 2023

@author: Anna Grim
@email: anna.grim@alleninstitute.org


Code that loads and preprocesses neuron fragments stored as swc files, then
constructs a custom graph object called a "FragmentsGraph".

    Graph Loading Algorithm:
        1. Load Soma Locations (Optional)

        2. Break Soma Merges (Optional)

        3. Extract Irreducibles from SWC files
            a. Build graph from SWC file
            b. Break high risk merges (optional)
            c. Find irreducible nodes
            d. Find irreducible edges


Note: We use the term "branch" to refer to a path in a graph from a branching
      node to a leaf.

"""

from collections import defaultdict, deque
from concurrent.futures import (
    as_completed, ProcessPoolExecutor, ThreadPoolExecutor,
)
from copy import deepcopy
from random import sample
from scipy.spatial import KDTree
from tqdm import tqdm

import ast
import networkx as nx
import numpy as np

from deep_neurographs.utils import geometry_util, img_util, swc_util, util


class GraphLoader:
    """
    Class that loads SWC files and constructs a FragmentsGraph instance from
    the data.

    """

    def __init__(
        self,
        anisotropy=(1.0, 1.0, 1.0),
        min_size=40.0,
        node_spacing=1,
        prune_depth=24.0,
        remove_high_risk_merges=False,
        segmentation_path=None,
        smooth_bool=True,
        somas_path=None,
        verbose=False,
    ):
        """
        Builds a FragmentsGraph by reading swc files stored on either the
        cloud or local machine, then extracting the irreducible components.

        Parameters
        ----------
        anisotropy : List[float], optional
            Image to physical coordinates scaling factors to account for the
            anisotropy of the microscope. The default is (1.0, 1.0, 1.0).
        min_size : float, optional
            Minimum path length of swc files that are loaded into the
            FragmentsGraph. The default is 24.0 microns.
        node_spacing : int, optional
            Sampling rate for nodes in FragmentsGraph. Every "node_spacing"
            node is retained. The default is 1.
        prune_depth : int, optional
            Branches with length less than "prune_depth" microns are pruned.
            The default is 20.0 microns.
        remove_high_risk_merges : bool, optional
            Indication of whether to remove high risk merge sites (i.e. close
            branching points). The default is False.
        segmentation_path : str, optional
            Path to segmentation stored in GCS bucket. The default is None.
        smooth_bool : bool, optional
            Indication of whether to smooth xyz coordinates from SWC files.
            The default is True.
        somas_path : str, optional
            Path to a txt file containing xyz coordinates of detected somas.
            The default is None.
        verbose : bool, optional
            Indication of whether to display a progress bar while building
            FragmentsGraph. The default is True.

        Returns
        -------
        None

        """
        # Instance attributes
        self.id_to_soma = defaultdict(list)
        self.min_size = min_size
        self.node_spacing = node_spacing
        self.prune_depth = prune_depth
        self.smooth_bool = smooth_bool
        self.soma_kdtree = None
        self.verbose = verbose

        # Set irreducibles extracter
        if somas_path and remove_high_risk_merges:
            self.extracter = self.break_and_extract
        else:
            self.extracter = self.extract

        # Load somas
        if segmentation_path and somas_path:
            self.load_somas(segmentation_path, somas_path)

    def load_somas(self, segmentation_path, somas_path):
        """
        Loads soma locations from a specified file and detects merges in a
        segmentation.

        Parameters
        ----------
        segmentation_path : str
            Path to segmentation stored in GCS bucket. The default is None.
        somas_path : str
            Path to a txt file containing xyz coordinates of detected somas.

        Returns
        -------
        None

        """
        # Process soma locations
        reader = img_util.TensorStoreReader(segmentation_path)
        with ThreadPoolExecutor() as executor:
            # Assign threads
            threads = list()
            for xyz_str in util.read_txt(somas_path):
                xyz = ast.literal_eval(xyz_str)
                voxel = img_util.to_voxels(xyz, (0.748, 0.748, 1.0))
                threads.append(executor.submit(reader.read_voxel, voxel, xyz))

            # Store results
            soma_xyz_list = list()
            for thread in as_completed(threads):
                xyz, seg_id = thread.result()
                if seg_id != 0:
                    self.id_to_soma[str(seg_id)].append(xyz)
                    soma_xyz_list.append(xyz)
        self.soma_kdtree = KDTree(soma_xyz_list)

        # Report results
        print("# Somas:", len(soma_xyz_list))
        print("# Soma-Fragment Intersections:", len(self.id_to_soma))

    # --- Irreducibles Extraction ---
    def extract_irreducibles(self, swc_dicts):
        """
        Processes a list of swc dictionaries in parallel and extracts the
        components of the irreducible subgraph from each. Note: this routine
        also breaks fragments that intersect multiple somas if soma locations
        are provided.

        Parameters
        ----------
        swc_dicts : List[dict]
            List of dictionaries such that each contains the contents of an
            SWC file.

        Returns
        -------
        List[dict]
            List of dictionaries such that each contains the components of the
            irreducible subgraph extracted from each SWC dictionary.

        """
        # Break fragments that intersect with multiple somas
        swc_dicts = self.remove_soma_merges(swc_dicts)

        # Extract irreducible subgraphs
        desc = "Extract Graphs"
        pbar = tqdm(total=len(swc_dicts), desc=desc) if self.verbose else None
        with ProcessPoolExecutor() as executor:
            # Assign Processes
            i = 0
            processes = [None] * len(swc_dicts)
            while swc_dicts:
                swc_dict = swc_dicts.pop()
                processes[i] = executor.submit(self.extracter, swc_dict)
                i += 1

            # Store results
            irreducibles = deque()
            high_risk_cnt = 0
            for process in as_completed(processes):
                pbar.update(1) if self.verbose else None
                result, cnt = process.result()
                high_risk_cnt += cnt
                if isinstance(result, list):
                    irreducibles.extend(result)
                elif isinstance(result, dict):
                    irreducibles.append(result)

        print("# High Risk Merges Detected:", high_risk_cnt)
        return irreducibles

    def extract(self, swc_dict):
        """
        Extracts the components of the irreducible subgraph from a given SWC
        dictionary.

        Parameters
        ----------
        swc_dict : dict
            Contents of an SWC file.

        Returns
        -------
        dict
            Dictionary that each contains the components of an irreducible
            subgraph.

        """
        graph = self.to_graph(swc_dict)
        if self.satifies_path_length_condition(graph):
            return self.extract_from_graph(graph)
        else:
            return None, 0

    def break_and_extract(self, swc_dict):
        """
        Breaks a graph built from "swc_dict" at high risk locations, then
        extracts the components of the irreducible subgraph from a given SWC
        dictionary.

        Parameters
        ----------
        swc_dict : dict
            Contents of an SWC file.

        Returns
        -------
        dict
            Dictionary that each contains the components of an irreducible
            subgraph.

        """
        graph = self.to_graph(swc_dict)
        irreducibles = list()
        soma_nodes = graph.graph["soma_nodes"]
        if self.satifies_path_length_condition(graph):
            # Check whether to remove high risk merges
            if not soma_nodes:
                high_risk_cnt = self.remove_high_risk_merges(graph)
            else:
                high_risk_cnt = 0

            # temp
            #if high_risk_cnt == 0:
            #    return None, 0

            # Iterate over connected components
            swc_id = graph.graph["swc_id"]
            proxy_dist = 15 * self.node_spacing
            for i, nodes in enumerate(nx.connected_components(graph)):
                # Extract subgraph
                if len(nodes) > proxy_dist:
                    subgraph_soma_nodes = nodes.intersection(soma_nodes)
                    subgraph = graph.subgraph(nodes)
                    subgraph.graph["swc_id"] = deepcopy(swc_id) + f".{i}"
                    subgraph.graph["soma_nodes"] = subgraph_soma_nodes

                    # Extract irreducibles
                    result = self.extract_from_graph(subgraph)
                    if result is not None:
                        irreducibles.append(result)
            return irreducibles, high_risk_cnt
        else:
            return None, 0

    def extract_from_graph(self, graph):
        """
        Extracts the components of the irreducible subgraph from a graph that
        consists of a single connected component.

        Parameters
        ----------
        graph : networkx.Graph
            Graph to be searched.

        Returns
        -------
        dict
            Dictionary that each contains the components of an irreducible
            subgraph.

        """
        # Irreducibles
        leafs, branchings = get_irreducible_nodes(graph)
        edges = get_irreducible_edges(
            graph, leafs, branchings, self.smooth_bool
        )

        # Compile results
        irreducibles = {
            "leaf": set_node_attrs(graph, leafs),
            "branching": set_node_attrs(graph, branchings),
            "edge": set_edge_attrs(graph, edges, self.node_spacing),
            "swc_id": graph.graph["swc_id"],
            "is_soma": True if graph.graph["soma_nodes"] else False,
        }
        return irreducibles

    # --- Merge Removal ---
    def remove_soma_merges(self, swc_dicts):
        """
        Breaks fragments in "swc_dicts" that contain a merge mistake.

        Parameters
        ----------
        swc_dicts : List[dict]
            List of dictionaries such that each contains the contents of an
            SWC file.

        Returns
        -------
        List[dict]
            Updated list of "swc_dicts", where fragments with merges have been
            broken down into smaller fragments.

        """
        # Detect merges
        merges_dict = {k: v for k, v in self.id_to_soma.items() if len(v) > 1}
        print("# Merges Detected:", len(merges_dict))

        # Break fragments
        if len(merges_dict) > 0:
            # Find swc_dict of merged fragment
            updates = list()
            for i, swc_dict in enumerate(swc_dicts):
                swc_id = swc_dict["swc_id"].split(".")[0]
                if swc_id in merges_dict:
                    somas_xyz = merges_dict[swc_id]
                    swc_dict_list = self.break_soma_merge(swc_dict, somas_xyz)
                    updates.append((i, swc_dict_list))
                    self.id_to_soma.pop(swc_id, None)

            # Update swc_dicts
            updates.reverse()
            for i, swc_dict_list in updates:
                swc_dicts[i] = None
                if isinstance(swc_dict_list, list):
                    swc_dicts.extend(swc_dict_list)
        return swc_dicts

    def remove_high_risk_merges(self, graph, max_dist=6.0):
        """
        Removes high risk merge sites from a graph, which is defined to be
        either (1) two branching points within "max_dist" or (2) branching
        point with degree 4+. Note: if soma locations are provided, we skip
        branching points within 300um of a soma.

        Parameters
        ----------
        graph : networkx.Graph
            Graph to be searched.
        max_dist : float, optional
            Maximum distance between branching points that qualifies a site to
            be considered "high risk". The default is 6.0.

        Returns
        -------
        None

        """
        high_risk_cnt = 0
        nodes = set()
        _, branchings = get_irreducible_nodes(graph)
        while branchings:
            # Initializations
            root = branchings.pop()
            hit_branching = False
            queue = [(root, 0)]
            visited = set({root})

            # Check if close to soma
            soma_dist = self.dist_from_soma(graph.nodes[root]["xyz"])
<<<<<<< HEAD
            if graph.graph["soma_nodes"] and soma_dist < 300:
=======
            if graph.graph["soma_nodes"]: # and soma_dist < 400:
>>>>>>> 45172e52
                continue

            # BFS
            while len(queue) > 0:
                # Visit node
                i, dist_i = queue.pop()
                if graph.degree(i) > 2 and i != root:
                    hit_branching = True

                # Update queue
                for j in graph.neighbors(i):
                    dist_j = dist_i + dist(graph, i, j)
                    if j not in visited and dist_j < max_dist:
                        queue.append((j, dist_j))
                        visited.add(j)

            # Determine whether to remove visited nodes
            if hit_branching or graph.degree(root) > 3:
                nodes = nodes.union(visited)
<<<<<<< HEAD
                high_risk_cnt += 0.5
                #print(graph.nodes[root]["xyz"])
=======
                high_risk_cnt += 1

        # temp
        #path = os.path.join("high_risk", graph.graph["swc_id"] + ".swc")
        #if high_risk_cnt > 0:
        #    swc_util.write_graph(path, graph)
>>>>>>> 45172e52

        graph.remove_nodes_from(nodes)
        return high_risk_cnt

    def break_soma_merge(self, swc_dict, somas_xyz):
        """
        Breaks a fragment that intersects with multiple somas so that nodes
        closest to soma locations are disconnected.

        Parameters
        ----------
        swc_dict : dict
            Contents of an SWC file.
        somas_xyz : List[Tuple[float]]
            Physical coordinates representing soma locations.

        Returns
        -------
        List[dicts]
            Updated SWC dictionaries, where each dictionary represents a
            subgraph that was disconnected.

        """
        graph = self.to_graph(swc_dict, check_soma=False)
        if len(somas_xyz) <= 10:
            # Break connecting path
            nodes = set()
            path, soma_nodes = find_somas_path(graph, somas_xyz)
            for node in path:
                if graph.degree(node) > 2:
                    nodes.add(node)
            remove_nodes(graph, nodes)

            # Associate each soma to one node
            soma_nodes = find_soma_nodes(graph, somas_xyz)

            # Update swc_dict
            iterator = map(set, nx.connected_components(graph))
            swc_dict_list = list()
            for i, nodes in enumerate(iterator):
                # Extract attributes
                swc_dict_i = {
                    "graph": graph.subgraph(nodes).copy(),
                    "soma_nodes": nodes.intersection(soma_nodes),
                    "swc_id": swc_dict["swc_id"] + f".{i}"
                }
                swc_dict_list.append(swc_dict_i)
        else:
            swc_dict_list = [swc_dict] if len(somas_xyz) < 20 else None
        return swc_dict_list

    # --- Helpers ---
    def dist_from_soma(self, xyz):
        """
        Computes the distance between the given xyz coordinate and nearest
        soma location.

        Parameters
        ----------
        xyz : ArrayLike
            Physical coordinate to be queried.

        Returns
        -------
        float
            Distance between a given physical coordinate and the nearest soma
            location.

        """
        return self.soma_kdtree.query(xyz)[0] if self.soma_kdtree else np.inf

    def satifies_path_length_condition(self, graph):
        """
        Determines whether the total path length of the given graph is greater
        than "self.min_size".

        Parameters
        ----------
        xyz : ArrayLike
            Physical coordinate to be queried.

        Returns
        -------
        bool
            Indication of whether the total path length of the given graph is
            greater than "self.min_size".

        """
        return path_length(graph, self.min_size) > self.min_size

    def to_graph(self, swc_dict, check_soma=True):
        """
        Converts a dictionary containing swc attributes to a graph.

        Parameters
        ----------
        swc_dict : dict
            Dictionaries whose keys and values are the attribute name and
            values from an SWC file.

        Returns
        -------
        networkx.Graph
            Graph generated from "swc_dict".

        """
        # Get graph
        if swc_dict is None:
            graph = nx.Graph()
            swc_dict = {"soma_nodes": set(), "swc_id": ""}
        elif "graph" in swc_dict:
            graph = swc_dict["graph"]
        else:
            graph = swc_util.to_graph(swc_dict, set_attrs=True)
            prune_branches(graph, self.prune_depth)

        # Check if segment intersects with soma
        swc_id = swc_dict["swc_id"].split(".")[0]
        if check_soma and swc_id in self.id_to_soma:
            somas_xyz = self.id_to_soma[swc_id]
            swc_dict["soma_nodes"] = find_soma_nodes(graph, somas_xyz)

        # Add graph-level attributes
        graph.graph["soma_nodes"] = swc_dict["soma_nodes"]
        return graph


def find_somas_path(graph, somas_xyz):
    """
    Finds the shortest paths between a list of nodes such that each is closest
    to an xyz coordinate in "somas_xyz".

    Parameters
    ----------
    graph : networkx.Graph
        Graph to be searched.
    somas_xyz : List[Tuple[float]]
        List of xyz coordinates that represent soma locations.

    Returns
    -------
    Set[int]
        Nodes along the shortest paths between somas.

    """
    # Break merges between somas
    path = set()
    soma_nodes = find_soma_nodes(graph, somas_xyz)
    if len(soma_nodes) > 1:
        for i in range(1, len(soma_nodes)):
            subpath = nx.shortest_path(
                graph, source=soma_nodes[0], target=soma_nodes[i]
            )
            path = path.union(set(subpath))
    return path, soma_nodes


def find_soma_nodes(graph, somas_xyz):
    soma_nodes = list()
    for xyz in somas_xyz:
        node, proj_dist = find_closest_node(graph, xyz)
        if proj_dist < 20:
            soma_nodes.append(node)
    return soma_nodes


def remove_nodes(graph, roots, max_dist=5.0):
    """
    Removes nodes from graph within a given radius from a set of root nodes.

    Parameters
    ----------
    graph : networkx.Graph
        Graph to be searched.
    roots : List[int]
        Root nodes.
    max_dist : float, optional
        Maximum distance within which nodes are removed. The default is 5.0.

    Returns
    -------
    None

    """
    nodes = set()
    while len(roots) > 0:
        root = roots.pop()
        queue = [(root, 0)]
        visited = set()
        while len(queue) > 0:
            # Visit node
            i, dist_i = queue.pop()
            visited.add(i)

            # Update queue
            for j in graph.neighbors(i):
                dist_j = dist_i + dist(graph, i, j)
                if j not in visited and dist_j <= max_dist:
                    queue.append((j, dist_j))
                elif j not in visited and graph.degree(j) > 2:
                    queue.append((j, dist_i))
        nodes = nodes.union(visited)
    graph.remove_nodes_from(nodes)


# --- Irreducible Node Extraction ---
def get_irreducible_nodes(graph):
    """
    Gets irreducible nodes (i.e. leafs and branchings) of a graph.

    Parameters
    ----------
    graph : networkx.Graph
        Graph to be searched.

    Returns
    -------
    Tuple[set]
        Sets of leaf and branching nodes.

    """
    leafs = set()
    branchings = set()
    for i in graph.nodes:
        if graph.degree[i] == 1:
            leafs.add(i)
        elif graph.degree[i] > 2:
            branchings.add(i)
    return leafs, branchings


def set_node_attrs(graph, nodes):
    """
    Extracts attributes for each node in the graph.

    Parameters
    ----------
    graph : networkx.Graph
        Graph that contains "nodes".
    nodes : List[int]
        Nodes whose attributes are to be extracted from the graph.

    Returns
    -------
    dict
        Dictionary where the keys are node ids and values are dictionaries
        containing the "radius" and "xyz" attributes of the nodes.

    """
    attrs = dict()
    for i in nodes:
        attrs[i] = {
            "radius": graph.nodes[i]["radius"], "xyz": graph.nodes[i]["xyz"]
        }
    return attrs


# --- Irreducible Edge Extraction ---
def get_irreducible_edges(graph, leafs, branchings, smooth_bool):
    """
    Identifies irreducible edges in a graph by traversing with a depth-first
    search.

    Parameters
    ----------
    graph : networkx.Graph
        Graph to be searched.
    leafs : Set[int]
        Leaf nodes in the given graph.
    branchings : Set[int]
        Branching nodes in the given graph.
    smooth_bool : bool
        Indication whether to apply smoothing to the edges.

    Returns
    -------
    dict
        Dictionary where the keys are tuples representing the irreducible
        edges and values are attributes associated with those edges.

    """
    edges = dict()
    root = None
    for (i, j) in nx.dfs_edges(graph, source=util.sample_once(leafs)):
        # Check for start of irreducible edge
        if root is None:
            root = i
            attrs = init_edge_attrs(graph, root)

        # Check for end of irreducible edge
        upd_edge_attrs(graph, attrs, i, j)
        if j in leafs or j in branchings:
            # Smooth (if applicable)
            attrs = to_numpy(attrs)
            if smooth_bool:
                smooth_branch(graph, attrs, root, j)

            # Finish
            edges[(root, j)] = attrs
            root = None
    return edges


def init_edge_attrs(graph, i):
    """
    Initializes an attribute dictionary for a single irreducible edge.

    Parameters
    ----------
    graph : networkx.Graph
        Graph containing node "i".
    i : int
        Node that is the start of a path between irreducible nodes. The
        attributes of this node are used to initialize the dictionary.

    Returns
    -------
    dict
        Edge attribute dictionary.

    """
    attrs = {
        "radius": [graph.nodes[i]["radius"]],
        "xyz": [graph.nodes[i]["xyz"]],
    }
    return attrs


def upd_edge_attrs(graph, attrs, i, j):
    """
    Updates an edge attribute dictionary with attributes of node i.

    Parameters
    ----------
    graph : networkx.Graph
        Graph containing nodes "i" and "j".
    attrs : dict
        Edge attribute dictionary to be updated.
    i : int
        Node in the path between irreducible nodes whose attributes will be
        added to the "attrs" dictionary.
    j : int
        Neighbor of node "i" which is also along this path.

    Returns
    -------
    dict
        Edge attribute dictionary.

    """
    attrs["radius"].append(graph.nodes[i]["radius"])
    attrs["xyz"].append(graph.nodes[i]["xyz"])


def set_edge_attrs(graph, attrs, node_spacing):
    """
    Sets the edge attributes of a given graph by updating node coordinates and
    resamples points in irreducible path.

    Parameters
    ----------
    graph : networkx.Graph
        Graph that attributes dictionary was built from.
    attrs : dict
        Dictionary where the keys are irreducible edge IDs and values are the
        corresponding attribute dictionaries.
    node_spacing : int
        Sampling rate for nodes in FragmentsGraph. Every "node_spacing"-th node
        is retained.

    Returns
    -------
    dict
        Updated edge attribute dictionary.

    """
    for e in attrs:
        # Update endpoints
        i, j = tuple(e)
        attrs[e]["xyz"][0] = graph.nodes[i]["xyz"]
        attrs[e]["xyz"][-1] = graph.nodes[j]["xyz"]

        # Resample points
        idxs = util.spaced_idxs(len(attrs[e]["xyz"]), node_spacing)
        attrs[e]["radius"] = attrs[e]["radius"][idxs]
        attrs[e]["xyz"] = attrs[e]["xyz"][idxs]
    return attrs


# --- Miscellaneous ---
def count_components(graph):
    """
    Counts the number of connected components in a graph.

    Paramters
    ---------
    graph : networkx.Graph
        Graph to be searched.

    Returns
    -------
    int
        Number of connected components.

    """
    return nx.number_connected_components(graph)


def cycle_exists(graph):
    """
    Checks if the given graph has a cycle.

    Paramaters
    ----------
    graph : networkx.Graph
        Graph to be searched.

    Returns
    -------
    bool
        Indication of whether graph has a cycle.

    """
    try:
        nx.find_cycle(graph)
        return True
    except nx.exception.NetworkXNoCycle:
        return False


def dist(graph, i, j):
    """
    Computes Euclidean distance between nodes i and j.

    Parameters
    ----------
    graph : netowrkx.Graph
        Graph containing nodes i and j.
    i : int
        Node ID.
    j : int
        Node ID.

    Returns
    -------
    float
        Euclidean distance between nodes i and j.

    """
    return geometry_util.dist(graph.nodes[i]["xyz"], graph.nodes[j]["xyz"])


def find_closest_node(graph, xyz):
    """
    Finds the node in the graph that is closest to the given coordinates.

    Parameters
    ----------
    graph : networkx.Graph
        Graph to be search.
    xyz : Tuple[float]
        Coordinate to which the closest node in the graph will be found.

    Returns
    -------
    int
        Node in the graph that is closest to the given "xyz" coordinate.

    """
    best_dist = np.inf
    best_node = None
    for i in graph.nodes:
        cur_dist = geometry_util.dist(xyz, graph.nodes[i]["xyz"])
        if cur_dist < best_dist:
            best_dist = cur_dist
            best_node = i
    return best_node, best_dist


def get_component(graph, root):
    """
    Gets the connected component corresponding to "root" from "graph".

    Parameters
    ----------
    graph : networkx.Graph
        Graph to be searched.
    root : int
        Node that breadth-first search starts from.

    Returns
    -------
    Set[int]
        Nodes in the connected component corresponding to "root".

    """
    queue = [root]
    visited = set()
    while len(queue):
        i = queue.pop()
        visited.add(i)
        for j in [j for j in graph.neighbors(i) if j not in visited]:
            queue.append(j)
    return visited


def get_leafs(graph):
    """
    Gets leaf nodes of "graph".

    Parameters
    ----------
    graph : networkx.Graph
        Graph to be searched

    Returns
    -------
    List[int]
        Leaf nodes of "graph".

    """
    return [i for i in graph.nodes if graph.degree[i] == 1]


def largest_components(graph, k):
    """
    Finds the "k" largest connected components in "graph".

    Parameters
    ----------
    graph : nx.Graph
        Graph to be searched.
    k : int
        Number of largest connected components to return.

    Returns
    -------
    List[int]
        List where each entry is a random node from one of the k largest
        connected components.

    """
    component_cardinalities = k * [-1]
    node_ids = k * [-1]
    for nodes in nx.connected_components(graph):
        if len(nodes) > component_cardinalities[-1]:
            i = 0
            while i < k:
                if len(nodes) > component_cardinalities[i]:
                    component_cardinalities.insert(i, len(nodes))
                    component_cardinalities.pop(-1)
                    node_ids.insert(i, util.sample_singleton(nodes))
                    node_ids.pop(-1)
                    break
                i += 1
    return node_ids


def path_length(graph, max_length=np.inf):
    """
    Computes the path length of the given graph.

    Parameters
    ----------
    graph : networkx.Graph
        Graph whose nodes have an attribute called "xyz" which represents
        a 3d coordinate.
    max_length : float
        ...

    Returns
    -------
    float
        Path length of graph.

    """
    path_length = 0
    for i, j in nx.dfs_edges(graph):
        path_length += dist(graph, i, j)
        if path_length > max_length:
            break
    return path_length


def prune_branches(graph, depth):
    """
    Prunes branches with length less than "depth" microns.

    Parameters
    ----------
    graph : networkx.Graph
        Graph to be searched.
    depth : float
        Length of branches that are pruned.

    Returns
    -------
    networkx.Graph
        Graph with short branches pruned.

    """
    deleted_nodes = list()
    n_passes = 0
    while len(deleted_nodes) > 0 or n_passes < 2:
        # Visit leafs
        n_passes += 1
        deleted_nodes = list()
        for leaf in get_leafs(graph):
            branch = [leaf]
            length = 0
            for (i, j) in nx.dfs_edges(graph, source=leaf):
                # Visit edge
                length += dist(graph, i, j)
                if graph.degree(j) == 2:
                    branch.append(j)
                elif graph.degree(j) > 2:
                    deleted_nodes.extend(branch)
                    graph.remove_nodes_from(branch)
                    break

                # Check whether to stop
                if length > depth:
                    break


def sample_node(graph):
    """
    Samples a single node from a graph.

    Parameters
    ----------
    graph : networkx.Graph
        Graph to be sampled from.

    Returns
    -------
    int
        Node ID.

    """
    nodes = list(graph.nodes)
    return sample(nodes, 1)[0]


def smooth_branch(graph, attrs, i, j):
    """
    Smoothes branch then updates "graph" and "attrs" with the new xyz
    coordinates.

    Parameters
    ----------
    graph : dict
        Graph containing branch to be smoothed.
    attrs : dict
        Edge attributes dictionary.
    i : int
        End point of branch to be smoothed.
    j : int
        End point of branch to be smoothed.

    Returns
    -------
    None

    """
    attrs["xyz"] = geometry_util.smooth_branch(attrs["xyz"], s=2)
    graph.nodes[i]["xyz"] = attrs["xyz"][0]
    graph.nodes[j]["xyz"] = attrs["xyz"][-1]


def to_numpy(attrs):
    """
    Converts edge attributes from a list to NumPy array.

    Parameters
    ----------
    attrs : dict
        Edge attribute dictionary.

    Returns
    -------
    dict
        Updated edge attribute dictionary.

    """
    attrs["xyz"] = np.array(attrs["xyz"], dtype=np.float32)
    attrs["radius"] = np.array(attrs["radius"], dtype=np.float16)
    return attrs<|MERGE_RESOLUTION|>--- conflicted
+++ resolved
@@ -389,11 +389,7 @@
 
             # Check if close to soma
             soma_dist = self.dist_from_soma(graph.nodes[root]["xyz"])
-<<<<<<< HEAD
             if graph.graph["soma_nodes"] and soma_dist < 300:
-=======
-            if graph.graph["soma_nodes"]: # and soma_dist < 400:
->>>>>>> 45172e52
                 continue
 
             # BFS
@@ -413,17 +409,7 @@
             # Determine whether to remove visited nodes
             if hit_branching or graph.degree(root) > 3:
                 nodes = nodes.union(visited)
-<<<<<<< HEAD
                 high_risk_cnt += 0.5
-                #print(graph.nodes[root]["xyz"])
-=======
-                high_risk_cnt += 1
-
-        # temp
-        #path = os.path.join("high_risk", graph.graph["swc_id"] + ".swc")
-        #if high_risk_cnt > 0:
-        #    swc_util.write_graph(path, graph)
->>>>>>> 45172e52
 
         graph.remove_nodes_from(nodes)
         return high_risk_cnt
