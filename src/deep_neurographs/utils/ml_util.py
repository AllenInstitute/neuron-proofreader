--- conflicted
+++ resolved
@@ -207,15 +207,9 @@
 
 
 def load_model(model, model_path, device="cuda"):
-<<<<<<< HEAD
     model.to(device)
     model.load_state_dict(torch.load(model_path, map_location=device))
     model.eval()
-=======
-    model.load_state_dict(torch.load(model_path))
-    model.eval()
-    model.to(device)
->>>>>>> f408e24d
 
 
 def to_cpu(tensor, to_numpy=False):
