"""
Created on Wed June 5 16:00:00 2023

@author: Anna Grim
@email: anna.grim@alleninstitute.org


Routines for working with swc files.

"""

<<<<<<< HEAD
import os
from concurrent.futures import (
    ProcessPoolExecutor,
    ThreadPoolExecutor,
    as_completed,
)
=======
from concurrent.futures import ProcessPoolExecutor, ThreadPoolExecutor, as_completed
from google.cloud import storage
>>>>>>> 2e044a4e
from io import BytesIO
from tqdm import tqdm
from zipfile import ZipFile

import networkx as nx
import numpy as np
<<<<<<< HEAD
from google.cloud import storage
from tqdm import tqdm
=======
import os
>>>>>>> 2e044a4e

from deep_neurographs.utils import util


class Reader:
    """
    Class that reads swc files that are stored as (1) local directory of swcs,
    (2) gcs directory of zips containing swcs, (3) local zip containing swcs,
    (4) list of local paths to swcs, or (5) single path to a local swc.

    """

    def __init__(self, anisotropy=[1.0, 1.0, 1.0], min_size=0):
        """
        Initializes a Reader object that loads swc files.

        Parameters
        ----------
        anisotropy : list[float], optional
            Image to world scaling factors applied to xyz coordinates to
            account for anisotropy of the microscope. The default is
            [1.0, 1.0, 1.0].
        min_size : int, optional
            Threshold on the number of nodes in swc file. Only swc files with
            more than "min_size" nodes are stored in "xyz_coords". The default
            is 0.

        Returns
        -------
        None

        """
        self.anisotropy = anisotropy
        self.min_size = min_size

    def load(self, swc_pointer):
        """
        Load data based on the type and format of the provided "swc_pointer".

        Parameters
        ----------
        swc_pointer : dict, list, str
            Object that points to swcs to be read, see class documentation for
            details.

        Returns
        -------
        list[dict]
            List of dictionaries whose keys and values are the attribute name
            and values from an swc file.

        """
        if type(swc_pointer) is dict:
            return self.load_from_gcs(swc_pointer)
        if type(swc_pointer) is list:
            return self.load_from_local_paths(swc_pointer)
        if type(swc_pointer) is str:
            if ".zip" in swc_pointer:
                return self.load_from_local_zip(swc_pointer)
            if ".swc" in swc_pointer:
                return self.load_from_local_path(swc_pointer)
            if os.path.isdir(swc_pointer):
                paths = util.list_paths(swc_pointer, ext=".swc")
                return self.load_from_local_paths(paths)
        raise Exception("SWC Pointer is not Valid!")

    # --- Load subroutines ---
    def load_from_local_paths(self, swc_paths):
        """
        Reads swc files from local machine, then returns either the xyz
        coordinates or graphs.

        Paramters
        ---------
        swc_paths : list
            List of paths to swc files stored on the local machine.

        Returns
        -------
        list[dict]
            List of dictionaries whose keys and values are the attribute name
            and values from an swc file.

        """
        with ProcessPoolExecutor(max_workers=1) as executor:
            # Assign processes
            processes = list()
            for path in swc_paths:
                processes.append(
                    executor.submit(self.load_from_local_path, path)
                )

            # Store results
            swc_dicts = list()
            for process in as_completed(processes):
                result = process.result()
                if result:
                    swc_dicts.append(result)
        return swc_dicts

    def load_from_local_path(self, path):
        """
        Reads a single swc file from local machine, then returns either the
        xyz coordinates or graphs.

        Paramters
        ---------
        path : str
            Path to swc file stored on the local machine.

        Returns
        -------
        list[dict]
            List of dictionaries whose keys and values are the attribute name
            and values from an swc file.

        """
        content = util.read_txt(path)
        if len(content) > self.min_size:
            result = self.parse(content)
            result["swc_id"] = util.get_swc_id(path)
            return result
        else:
            return False

    def load_from_gcs(self, gcs_dict):
        """
        Reads swc files from zips on a GCS bucket.

        Parameters
        ----------
        gcs_dict : dict
            Dictionary where keys are "bucket_name" and "path".

        Returns
        -------
        dict
            Dictionary that maps an swc_id to the the xyz coordinates read from
            that swc file.

        """
        # Initializations
        bucket = storage.Client().bucket(gcs_dict["bucket_name"])
        zip_paths = util.list_gcs_filenames(bucket, gcs_dict["path"], ".zip")

        # Main
        with ProcessPoolExecutor() as executor:
            # Assign processes
            processes = []
            for path in zip_paths:
                zip_content = bucket.blob(path).download_as_bytes()
                processes.append(
                    executor.submit(self.load_from_cloud_zip, zip_content)
                )

            # Store results
            swc_dicts = list()
            desc = "Downloading SWCs"
            for process in tqdm(as_completed(processes), desc=desc):
                swc_dicts.extend(process.result())
        return swc_dicts

    def load_from_cloud_zip(self, zip_content):
        """
        Reads swc files from a zip that has been downloaded from a cloud
        bucket.

        Parameters
        ----------
        zip_content : ...
            content of a zip file.

        Returns
        -------
        dict
            Dictionary that maps an swc_id to the the xyz coordinates read from
            that swc file.

        """
        with ZipFile(BytesIO(zip_content)) as zip_file:
            with ThreadPoolExecutor() as executor:
                # Assign threads
                threads = []
                for f in util.list_files_in_zip(zip_content):
                    threads.append(
                        executor.submit(
                            self.load_from_cloud_zipped_file, zip_file, f
                        )
                    )

                # Process results
                swc_dicts = list()
                for thread in as_completed(threads):
                    result = thread.result()
                    if result:
                        swc_dicts.append(result)
        return swc_dicts

    def load_from_cloud_zipped_file(self, zip_file, path):
        """
        Reads swc file stored at "path" which points to a file in a zip.

        Parameters
        ----------
        zip_file : ZipFile
            Zip containing swc file to be read.
        path : str
            Path to swc file to be read.

        Returns
        -------
        dict
            Dictionary that maps an swc_id to the the xyz coordinates or graph
            read from that swc file.

        """
        content = util.read_zip(zip_file, path).splitlines()
        if len(content) > self.min_size:
            result = self.parse(content)
            result["swc_id"] = util.get_swc_id(path)
            return result
        else:
            return False

    # --- Process swc content ---
    def parse(self, content):
        """
        Parses an swc file to extract the content which is stored in a dict. Note
        that node_ids from swc are refactored to index from 0 to n-1 where n is
        the number of entries in the swc file.

        Parameters
        ----------
        content : list[str]
            List of entries from an swc file.

        Returns
        -------
        dict
            Dictionaries whose keys and values are the attribute name
            and values from an swc file.

        """
        # Parse swc content
        content, offset = self.process_content(content)
        swc_dict = {
            "id": np.zeros((len(content)), dtype=np.int32),
            "radius": np.zeros((len(content)), dtype=np.float32),
            "pid": np.zeros((len(content)), dtype=np.int32),
            "xyz": np.zeros((len(content), 3), dtype=np.float32),
        }
        for i, line in enumerate(content):
            parts = line.split()
            swc_dict["id"][i] = parts[0]
            swc_dict["radius"][i] = float(parts[-2])
            swc_dict["pid"][i] = parts[-1]
            swc_dict["xyz"][i] = self.read_xyz(parts[2:5], offset)

        # Check whether radius is in nanometers
        if swc_dict["radius"][0] > 100:
            swc_dict["radius"] /= 1000
        return swc_dict

    def process_content(self, content):
        """
        Processes lines of text from a content source, extracting an offset
        value and returning the remaining content starting from the line
        immediately after the last commented line.

        Parameters
        ----------
        content : List[str]
            List of strings where each string represents a line of text.

        Returns
        -------
        List[str]
            A list of strings representing the lines of text starting from the
            line immediately after the last commented line.
        List[float]
            Offset of swc file.

        """
        offset = [1.0, 1.0, 1.0]
        for i, line in enumerate(content):
            if line.startswith("# OFFSET"):
                offset = self.read_xyz(line.split()[2:5])
            if not line.startswith("#"):
                return content[i:], offset

    def read_xyz(self, xyz_str, offset=[0.0, 0.0, 0.0]):
        """
        Reads the coordinates from a string and transforms it (if applicable).

        Parameters
        ----------
        xyz_str : str
            Coordinate stored in a str.
        offset : list[int], optional
            Offset of coordinates in swc file. The default is [0.0, 0.0, 0.0].

        Returns
        -------
        numpy.ndarray
            xyz coordinates of an entry from an swc file.

        """
        xyz = np.zeros((3))
        for i in range(3):
            xyz[i] = self.anisotropy[i] * (float(xyz_str[i]) + offset[i])
        return xyz


def write(path, content, color=None):
    if type(content) is list:
        write_list(path, content, color=color)
    elif type(content) is dict:
        write_dict(path, content, color=color)
    elif type(content) is nx.Graph:
        write_graph(path, content, color=color)
    else:
        assert True, "Unable to write {} to swc".format(type(content))


def write_list(path, entry_list, color=None):
    """
    Writes an swc file.

    Parameters
    ----------
    path : str
        Path that swc will be written to.
    entry_list : list[str]
        List of entries that will be written to an swc file.
    color : str, optional
        Color of nodes. The default is None.

    Returns
    -------
    None.

    """
    with open(path, "w") as f:
        # Preamble
        if color is not None:
            f.write("# COLOR " + color)
        else:
            f.write("# id, type, z, y, x, r, pid")

        # Entries
        for i, entry in enumerate(entry_list):
            f.write("\n" + entry)


def write_dict(path, swc_dict, color=None):
    graph, _ = to_graph(swc_dict, set_attrs=True)
    return write_graph(path, graph, color=color)


def write_graph(path, graph, color=None):
    """
    Makes a list of entries to be written in an swc file. This routine assumes
    that "graph" has a single connected components.

    Parameters
    ----------
    path : str
        Path that swc will be written to.
    graph : networkx.Graph
        Graph to be written to swc file.

    Returns
    -------
    list[str]
        List of swc file entries to be written.

    """
    node_to_idx = {-1: -1}
    for i, j in nx.dfs_edges(graph):
        # Initialize entry list
        if len(node_to_idx) == 1:
            entry, node_to_idx = make_entry(graph, i, -1, node_to_idx)
            entry_list = [entry]

        # Add entry
        entry, node_to_idx = make_entry(graph, j, i, node_to_idx)
        entry_list.append(entry)
    write_list(path, entry_list)


def save_point(path, xyz, color=None):
    """
    Writes an swc file.

    Parameters
    ----------
    path : str
        Path on local machine that swc file will be written to.
    entry_list : list[list]
        List of entries that will be written to an swc file.
    color : str, optional
        Color of nodes. The default is None.

    Returns
    -------
    None.

    """
    with open(path, "w") as f:
        # Preamble
        if color is not None:
            f.write("# COLOR " + color)
        else:
            f.write("# id, type, z, y, x, r, pid")
        f.write("\n")

        # Entries
        f.write(make_simple_entry(1, -1, xyz))


def save_edge(path, xyz_1, xyz_2, color=None, radius=6):
    """
    Writes an swc file.

    Parameters
    ----------
    path : str
        Path on local machine that swc file will be written to.
    entry_list : list[list]
        List of entries to be written to an swc file.
    color : str, optional
        Color of nodes. The default is None.

    Returns
    -------
    None.

    """
    with open(path, "w") as f:
        # Preamble
        if color is not None:
            f.write("# COLOR " + color)
        else:
            f.write("# id, type, z, y, x, r, pid")
        f.write("\n")

        # Entries
        f.write(make_simple_entry(1, -1, xyz_1, radius=radius))
        f.write("\n")
        f.write(make_simple_entry(2, 1, xyz_2, radius=radius))


def make_entry(graph, i, parent, node_to_idx):
    """
    Makes an entry to be written in an swc file.

    Parameters
    ----------
    graph : networkx.Graph
        Graph that "i" and "parent" belong to.
    i : int
        Node that entry corresponds to.
    parent : int
         Parent of node "i".
    node_to_idx : dict
        Converts 'graph node id' to 'swc node id'.

    Returns
    -------
    ...

    """
    r = graph.nodes[i]["radius"]
    x, y, z = tuple(graph.nodes[i]["xyz"])
    node_to_idx[i] = len(node_to_idx)
    entry = f"{node_to_idx[i]} 2 {x} {y} {z} {r} {node_to_idx[parent]}"
    return entry, node_to_idx


def set_radius(graph, i):
    """
    Sets the radius of node "i".

    Parameters
    ----------
    graph : networkx.Graph
        Graph containing node "i".
    i : int
        Node.

    Returns
    -------
    float
        Radius of node "i".
    """
    try:
        radius = graph[i]["radius"]
    except:
        radius = 1.0
    return radius


def make_simple_entry(node, parent, xyz, radius=8):
    """
    Makes an entry to be written in an swc file.

    Parameters
    ----------
    graph : networkx.Graph
        Graph that "i" and "parent" belong to.
    node : int
        Node that entry corresponds to.
    parent : int
         Parent of node "i".
    anisotropy : list[float]
        Image to real-world coordinates scaling factors for (x, y, z) that is
        applied to swc files.

    """
    x, y, z = tuple(xyz)
    return f"{node} 2 {x} {y} {z} {radius} {parent}"


# -- Conversions --
def to_graph(swc_dict, graph_id=None, set_attrs=False):
    graph = nx.Graph(graph_id=graph_id)
    graph.add_edges_from(zip(swc_dict["id"][1:], swc_dict["pid"][1:]))
    if set_attrs:
        xyz = swc_dict["xyz"]
        if type(swc_dict["xyz"]) == np.ndarray:
            xyz = util.numpy_to_hashable(swc_dict["xyz"])
        graph = __add_attributes(swc_dict, graph)
        xyz_to_node = dict(zip(xyz, swc_dict["id"]))
        return graph, xyz_to_node
    return graph


def __add_attributes(swc_dict, graph):
    attrs = dict()
    for idx, node_id in enumerate(swc_dict["id"]):
        attrs[node_id] = {
            "xyz": swc_dict["xyz"][idx],
            "radius": swc_dict["radius"][idx],
        }
    nx.set_node_attributes(graph, attrs)
    return graph<|MERGE_RESOLUTION|>--- conflicted
+++ resolved
@@ -9,29 +9,20 @@
 
 """
 
-<<<<<<< HEAD
 import os
 from concurrent.futures import (
     ProcessPoolExecutor,
     ThreadPoolExecutor,
     as_completed,
 )
-=======
-from concurrent.futures import ProcessPoolExecutor, ThreadPoolExecutor, as_completed
-from google.cloud import storage
->>>>>>> 2e044a4e
 from io import BytesIO
 from tqdm import tqdm
 from zipfile import ZipFile
 
 import networkx as nx
 import numpy as np
-<<<<<<< HEAD
 from google.cloud import storage
 from tqdm import tqdm
-=======
-import os
->>>>>>> 2e044a4e
 
 from deep_neurographs.utils import util
 
