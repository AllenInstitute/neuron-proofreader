
"""
Created on Wed June 5 16:00:00 2023

@author: Anna Grim
@email: anna.grim@alleninstitute.org


Routines for working with SWC files.

An SWC file is a text-based file format used to represent the directed
graphical structure of a neuron. It contains a series of nodes such that each
has the following attributes:
<<<<<<< HEAD
    "id" (int): node ID
    "type" (int): node type (e.g. soma, axon, dendrite)
    "x" (float): x coordinate
    "y" (float): y coordinate
    "z" (float): z coordinate
    "pid" (int): node ID of parent
=======
    "id" : node ID
    "type": node type (e.g. soma)
    "x": x coordinate
    "y": y coordinate
    "z": z coordinate
    "pid": node ID of parent
>>>>>>> 3a6f2c6a

Note: Each uncommented line in an SWC file corresponds to a node and contains
      these attributes in the same order.

"""

from concurrent.futures import (
    ProcessPoolExecutor,
    ThreadPoolExecutor,
    as_completed,
)
from google.cloud import storage
from io import BytesIO
from tqdm import tqdm
from zipfile import ZipFile

import networkx as nx
import numpy as np
import os

from deep_neurographs.utils import util


# --- Read ---
class Reader:
    """
    Class that reads SWC files stored in a (1) local directory, (2) local ZIP
    archive, or (3) GCS directory of ZIP archives.

    """

    def __init__(self, anisotropy=[1.0, 1.0, 1.0], min_size=0):
        """
        Initializes a Reader object that loads SWC files.

        Parameters
        ----------
        anisotropy : List[float], optional
            Image to physical coordinates scaling factors to account for the
            anisotropy of the microscope. The default is [1.0, 1.0, 1.0].
        min_size : int, optional
            Threshold on the number nodes in SWC files that are parsed and
            returned.

        Returns
        -------
        None

        """
        self.anisotropy = anisotropy
        self.min_size = min_size

    def load(self, swc_pointer):
        """
        Loads data from SWC files located at the path specified by
        "swc_pointer".

        Parameters
        ----------
        swc_pointer : dict, list, str
            Object that points to SWC files to be read, must be one of:
                - swc_dir (str): Path to directory containing SWC files.
                - swc_path (str): Path to single SWC file.
                - swc_path_list (List[str]): List of paths to SWC files.
                - swc_zip (str): Path to a ZIP archive containing SWC files.
                - gcs_dict (dict): Dictionary that contains the keys
                  "bucket_name" and "path" to read from a GCS bucket.

        Returns
        -------
        List[dict]
            List of dictionaries whose keys and values are the attribute names
            and values from the SWC files. Each dictionary contains the
            following items:
                - "id": unique identifier of each node in an SWC file.
                - "pid": parent ID of each node.
<<<<<<< HEAD
                - "swc_id": name of swc file, minus the ".swc".
                - "is_soma": indication of there is a soma node.
                - "radius": radius value corresponding to each node.
                - "xyz": coordinate corresponding to each node.
=======
                - "swc_id": name of swc file.
                - "is_soma": indication of there is a soma node.
                - "radius": radius value corresponding to each node.
                - "xyz": coordinates corresponding to each node.
>>>>>>> 3a6f2c6a

        """
        if type(swc_pointer) is dict:
            return self.load_from_gcs(swc_pointer)
        if type(swc_pointer) is list:
            return self.load_from_local_paths(swc_pointer)
        if type(swc_pointer) is str:
            if ".zip" in swc_pointer:
                return self.load_from_local_zip(swc_pointer)
            if ".swc" in swc_pointer:
                return self.load_from_local_path(swc_pointer)
            if os.path.isdir(swc_pointer):
                paths = util.list_paths(swc_pointer, extension=".swc")
                return self.load_from_local_paths(paths)
        raise Exception("SWC Pointer is not Valid!")

    # --- Load subroutines ---
    def load_from_local_paths(self, swc_paths):
        """
        Reads a list of SWC files stored on the local machine.

        Paramters
        ---------
        swc_paths : List[str]
            Paths to SWC files stored on the local machine.

        Returns
        -------
        List[dict]
            List of dictionaries whose keys and values are the attribute
            names and values from an SWC file.

        """
        with ProcessPoolExecutor() as executor:
            # Assign processes
            processes = list()
            for path in swc_paths:
                processes.append(
                    executor.submit(self.load_from_local_path, path)
                )

            # Store results
            swc_dicts = list()
            for process in as_completed(processes):
                result = process.result()
                if result:
                    swc_dicts.append(result)
        return swc_dicts

    def load_from_local_path(self, path):
        """
        Reads a single SWC file stored on the local machine.

        Paramters
        ---------
        path : str
            Path to SWC file stored on the local machine.

        Returns
        -------
        dict
            Dictionaries whose keys and values are the attribute names and
            values from an SWC file.

        """
        content = util.read_txt(path)
        if len(content) > self.min_size - 10:
            result = self.parse(content)
            result["swc_id"] = util.get_swc_id(path)
            return result
        else:
            return False

    def load_from_local_zip(self, zip_path):
        """
<<<<<<< HEAD
        Reads SWC files from a ZIP archive stored on the local machine.
=======
        Reads SWC files from ZIP archive stored on the local machine.
>>>>>>> 3a6f2c6a

        Paramters
        ---------
        str : str
<<<<<<< HEAD
            Path to a ZIP archive on the local machine.
=======
            Path to a ZIP archive the local machine.
>>>>>>> 3a6f2c6a

        Returns
        -------
        List[dict]
            List of dictionaries whose keys and values are the attribute
            names and values from an SWC file.

        """
        with ZipFile(zip_path, "r") as zip_file:
            swc_dicts = list()
            swc_files = [f for f in zip_file.namelist() if f.endswith(".swc")]
            for f in tqdm(swc_files, desc="Read SWCs"):
                result = self.load_from_zipped_file(zip_file, f)
                if result:
                    swc_dicts.append(result)
        return swc_dicts

    def load_from_zipped_file(self, zip_file, path):
        """
        Reads SWC file stored in a ZIP archive.

        Parameters
        ----------
        zip_file : ZipFile
            ZIP archive containing SWC file to be read.
        path : str
            Path to SWC file to be read.

        Returns
        -------
        dict
            Dictionaries whose keys and values are the attribute names and
            values from an SWC file.

        """
        content = util.read_zip(zip_file, path).splitlines()
        if len(content) > self.min_size - 10:
            result = self.parse(content)
            result["swc_id"] = util.get_swc_id(path)
            return result
        else:
            return False

    def load_from_gcs(self, gcs_dict):
        """
        Reads SWC files from ZIP archives stored in a GCS bucket.

        Parameters
        ----------
        gcs_dict : dict
<<<<<<< HEAD
            Dictionary with the keys "bucket_name" and "path" that specify
            where the ZIP archives are located in a GCS bucket.
=======
            Dictionary with the keys "bucket_name" and "path".
>>>>>>> 3a6f2c6a

        Returns
        -------
        List[dict]
            List of dictionaries whose keys and values are the attribute
            names and values from an SWC file.

        """
        # Initializations
        bucket = storage.Client().bucket(gcs_dict["bucket_name"])
        zip_paths = util.list_gcs_filenames(bucket, gcs_dict["path"], ".zip")
        pbar = tqdm(total=len(zip_paths), desc="Download SWCs")

        # Main
        with ProcessPoolExecutor() as executor:
            # Assign processes
            processes = list()
            for path in zip_paths:
                zip_content = bucket.blob(path).download_as_bytes()
                processes.append(
                    executor.submit(self.load_from_cloud_zip, zip_content)
                )

            # Store results
            swc_dicts = list()
            for process in as_completed(processes):
                swc_dicts.extend(process.result())
                pbar.update(1)
        return swc_dicts

    def load_from_cloud_zip(self, zip_content):
        """
        Reads SWC files stored in a ZIP archive downloaded from a cloud
        bucket.

        Parameters
        ----------
<<<<<<< HEAD
        zip_content : bytes
=======
        zip_content : ...
>>>>>>> 3a6f2c6a
            Content of a ZIP archive.

        Returns
        -------
        List[dict]
            List of dictionaries whose keys and values are the attribute
            names and values from an SWC file.


        """
        with ZipFile(BytesIO(zip_content)) as zip_file:
            with ThreadPoolExecutor() as executor:
                # Assign threads
                threads = list()
                for f in util.list_files_in_zip(zip_content):
                    threads.append(
                        executor.submit(
                            self.load_from_zipped_file, zip_file, f
                        )
                    )

                # Process results
                swc_dicts = list()
                for thread in as_completed(threads):
                    result = thread.result()
                    if result:
                        swc_dicts.append(result)
        return swc_dicts

    # --- Process swc content ---
    def parse(self, content):
        """
        Parses an SWC file to extract the content which is stored in a dict.
<<<<<<< HEAD
        Note that node_ids from swc are reindex from 0 to n-1 where n is the
        number of nodes in the SWC file.
=======
        Note that node_ids from swc are refactored to index from 0 to n-1
        where n is the number of nodes in the SWC file.
>>>>>>> 3a6f2c6a

        Parameters
        ----------
        content : List[str]
            List of strings such that each is a line from an SWC file.

        Returns
        -------
        dict
            Dictionaries whose keys and values are the attribute names
            and values from an SWC file.

        """
        # Initializations
        content, offset = self.process_content(content)
        swc_dict = {
            "id": np.zeros((len(content)), dtype=np.int32),
            "radius": np.zeros((len(content)), dtype=np.float32),
            "pid": np.zeros((len(content)), dtype=np.int32),
            "xyz": np.zeros((len(content), 3), dtype=np.float32),
            "is_soma": False,
        }

        # Parse content
        for i, line in enumerate(content):
            parts = line.split()
            swc_dict["id"][i] = parts[0]
            swc_dict["radius"][i] = float(parts[-2])
            swc_dict["pid"][i] = parts[-1]
            swc_dict["xyz"][i] = self.read_xyz(parts[2:5], offset)
            if int(parts[1]) == 1:
                swc_dict["is_soma"] = True

        # Convert radius from nanometers to microns
        if swc_dict["radius"][0] > 100:
            swc_dict["radius"] /= 1000
        return swc_dict

    def process_content(self, content):
        """
        Processes lines of text from an SWC file, extracting an offset
        value and returning the remaining content starting from the line
        immediately after the last commented line.

        Parameters
        ----------
        content : List[str]
            List of strings such that each is a line from an SWC file.

        Returns
        -------
        List[str]
            A list of strings representing the lines of text starting from the
            line immediately after the last commented line.
        List[float]
<<<<<<< HEAD
            Offset used to shift coordinates.
=======
            Offset of SWC file.
>>>>>>> 3a6f2c6a

        """
        offset = [0.0, 0.0, 0.0]
        for i, line in enumerate(content):
            if line.startswith("# OFFSET"):
                offset = self.read_xyz(line.split()[2:5])
            if not line.startswith("#"):
                return content[i:], offset

    def read_xyz(self, xyz_str, offset=[0.0, 0.0, 0.0]):
        """
        Reads a 3D coordinate from a string and transforms it (if applicable).

        Parameters
        ----------
        xyz_str : str
            Coordinate stored as a str.
        offset : List[float], optional
            Offset used to shift coordinates if provided in the SWC file. The
            default is [0.0, 0.0, 0.0].

        Returns
        -------
        numpy.ndarray
            Coordinate of a node from an SWC file.

        """
        xyz = np.zeros((3))
        for i in range(3):
            xyz[i] = self.anisotropy[i] * (float(xyz_str[i]) + offset[i])
        return xyz


# --- Write ---
def write(path, content, color=None):
    """
    Writes content to a specified file in a format based on the type of
    content.

    Parameters
    ----------
    path : str
        Path where the content will be written.
    content : list, dict, nx.Graph
        Content to be written.
    color : str, optional
        Color of swc to be written. The default is None.

    Returns
    -------
    None

    """
    if type(content) is list:
        write_list(path, content, color=color)
    elif type(content) is dict:
        write_dict(path, content, color=color)
    elif type(content) is nx.Graph:
        write_graph(path, content, color=color)
    else:
        raise Exception("Unable to write {} to swc".format(type(content)))


def write_list(path, entry_list, color=None):
    """
    Writes a list of SWC entries to a file at path.

    Parameters
    ----------
    path : str
        Path that swc will be written to.
    entry_list : list[str]
        List of entries that will be written to an swc file.
    color : str, optional
        Color of swc to be written. The default is None.

    Returns
    -------
    None.

    """
    with open(path, "w") as f:
        # Preamble
        if color is not None:
            f.write("# COLOR " + color)
        else:
            f.write("# id, type, x, y, z, r, pid")

        # Entries
        for i, entry in enumerate(entry_list):
            f.write("\n" + entry)


def write_dict(path, swc_dict, color=None):
    """
    Writes the dictionary to an swc file.

    Parameters
    ----------
    path : str
        Path that swc will be written to.
    swc_dict : dict
        Dictionaries whose keys and values are the attribute name and values
        from an swc file.
    color : str, optional
        Color of swc to be written. The default is None.

    Returns
    -------
    None

    """
    graph, _ = to_graph(swc_dict, set_attrs=True)
    write_graph(path, graph, color=color)


def write_graph(path, graph, color=None):
    """
    Makes a list of entries to be written in an swc file. This routine assumes
    that "graph" has a single connected components.

    Parameters
    ----------
    path : str
        Path that swc will be written to.
    graph : networkx.Graph
        Graph to be written to swc file.

    Returns
    -------
    List[str]
        List of swc file entries to be written.

    """
    node_to_idx = {-1: -1}
    for i, j in nx.dfs_edges(graph):
        # Initialize entry list
        if len(node_to_idx) == 1:
            entry, node_to_idx = make_entry(graph, i, -1, node_to_idx)
            entry_list = [entry]

        # Add entry
        entry, node_to_idx = make_entry(graph, j, i, node_to_idx)
        entry_list.append(entry)
    write_list(path, entry_list)


def save_point(path, xyz, radius=5, color=None):
    """
    Writes an swc file.

    Parameters
    ----------
    path : str
        Path on local machine that swc file will be written to.
    xyz : ArrayLike
        xyz coordinate to be written to an swc file.
    radius : float, optional
        Radius of point. The default is 5um.
    color : str, optional
        Color of nodes. The default is None.

    Returns
    -------
    None.

    """
    with open(path, "w") as f:
        # Preamble
        if color is not None:
            f.write("# COLOR " + color)
        else:
            f.write("# id, type, x, y, z, r, pid")
        f.write("\n")

        # Entries
        f.write(make_simple_entry(1, -1, xyz, radius=radius))


def save_edge(path, xyz_1, xyz_2, color=None, radius=5):
    """
    Writes the line segment formed by "xyz_1" and "xyz_2" to an swc file.

    Parameters
    ----------
    path : str
        Path on local machine that swc file will be written to.
    xyz_1 : ArrayLike
        xyz coordinate to be written to an swc file.
    xyz_2 : ArrayLike
        xyz coordinate to be written to an swc file.
    color : str, optional
        Color of nodes. The default is None.

    Returns
    -------
    None.

    """
    with open(path, "w") as f:
        # Preamble
        if color is not None:
            f.write("# COLOR " + color)
        else:
            f.write("# id, type, x, y, z, r, pid")
        f.write("\n")

        # Entries
        f.write(make_simple_entry(1, -1, xyz_1, radius=radius))
        f.write("\n")
        f.write(make_simple_entry(2, 1, xyz_2, radius=radius))


def make_entry(graph, i, parent, node_to_idx):
    """
    Makes an entry to be written in an swc file.

    Parameters
    ----------
    graph : networkx.Graph
        Graph that "i" and "parent" belong to.
    i : int
        Node that entry corresponds to.
    parent : int
         Parent of node "i".
    node_to_idx : dict
        Converts 'graph node id' to 'swc node id'.

    Returns
    -------
    ...

    """
    r = graph.nodes[i]["radius"]
    x, y, z = tuple(graph.nodes[i]["xyz"])
    node_to_idx[i] = len(node_to_idx)
    entry = f"{node_to_idx[i]} 2 {x} {y} {z} {r} {node_to_idx[parent]}"
    return entry, node_to_idx


def make_simple_entry(node, parent, xyz, radius=5):
    """
    Makes an entry to be written in an swc file.

    Parameters
    ----------
    node : int
        Node that entry corresponds to.
    parent : int
         Parent of node "i".
    xyz : numpy.ndarray
        xyz coordinate to be written to an swc file.

    Returns
    -------
    str
        Entry of an swc file

    """
    x, y, z = tuple(xyz)
    return f"{node} 2 {x} {y} {z} {radius} {parent}"


def set_radius(graph, i):
    """
    Sets the radius of node "i".

    Parameters
    ----------
    graph : networkx.Graph
        Graph containing node "i".
    i : int
        Node.

    Returns
    -------
    float
        Radius of node "i".

    """
    try:
        radius = graph[i]["radius"]
    except ValueError:
        radius = 1.0
    return radius


# --- Miscellaneous ---
def to_graph(swc_dict, set_attrs=False):
    """
    Converts an dictionary containing swc attributes to a graph.

    Parameters
    ----------
    swc_dict : dict
        Dictionaries whose keys and values are the attribute name and values
        from an swc file.
    set_attrs : bool, optional
        Indication of whether to set attributes. The default is False.

    Returns
    -------
    networkx.Graph
        Graph generated from "swc_dict".

    """
    graph = nx.Graph(graph_id=swc_dict["swc_id"])
    graph.add_edges_from(zip(swc_dict["id"][1:], swc_dict["pid"][1:]))
    if set_attrs:
        xyz = util.numpy_to_hashable(swc_dict["xyz"])
        xyz_to_node = dict(zip(xyz, swc_dict["id"]))
        __add_attributes(swc_dict, graph)
        return graph, xyz_to_node
    return graph


def __add_attributes(swc_dict, graph):
    """
    Adds node attributes to a NetworkX graph based on information from
    "swc_dict".

    Parameters:
    ----------
    swc_dict : dict
        A dictionary containing SWC data. It must have the following keys:
        - "id": A list of node identifiers (unique for each node).
        - "xyz": A list of 3D coordinates (x, y, z) for each node.
        - "radius": A list of radii for each node.

    graph : networkx.Graph
        A NetworkX graph object to which the attributes will be added.
        The graph must contain nodes that correspond to the IDs in
        "swc_dict["id"]".

    Returns:
    -------
    None

    """
    attrs = dict()
    for idx, node in enumerate(swc_dict["id"]):
        attrs[node] = {
            "xyz": swc_dict["xyz"][idx],
            "radius": swc_dict["radius"][idx],
        }
    nx.set_node_attributes(graph, attrs)<|MERGE_RESOLUTION|>--- conflicted
+++ resolved
@@ -11,21 +11,12 @@
 An SWC file is a text-based file format used to represent the directed
 graphical structure of a neuron. It contains a series of nodes such that each
 has the following attributes:
-<<<<<<< HEAD
     "id" (int): node ID
     "type" (int): node type (e.g. soma, axon, dendrite)
     "x" (float): x coordinate
     "y" (float): y coordinate
     "z" (float): z coordinate
     "pid" (int): node ID of parent
-=======
-    "id" : node ID
-    "type": node type (e.g. soma)
-    "x": x coordinate
-    "y": y coordinate
-    "z": z coordinate
-    "pid": node ID of parent
->>>>>>> 3a6f2c6a
 
 Note: Each uncommented line in an SWC file corresponds to a node and contains
       these attributes in the same order.
@@ -102,17 +93,10 @@
             following items:
                 - "id": unique identifier of each node in an SWC file.
                 - "pid": parent ID of each node.
-<<<<<<< HEAD
                 - "swc_id": name of swc file, minus the ".swc".
                 - "is_soma": indication of there is a soma node.
                 - "radius": radius value corresponding to each node.
                 - "xyz": coordinate corresponding to each node.
-=======
-                - "swc_id": name of swc file.
-                - "is_soma": indication of there is a soma node.
-                - "radius": radius value corresponding to each node.
-                - "xyz": coordinates corresponding to each node.
->>>>>>> 3a6f2c6a
 
         """
         if type(swc_pointer) is dict:
@@ -188,20 +172,12 @@
 
     def load_from_local_zip(self, zip_path):
         """
-<<<<<<< HEAD
         Reads SWC files from a ZIP archive stored on the local machine.
-=======
-        Reads SWC files from ZIP archive stored on the local machine.
->>>>>>> 3a6f2c6a
 
         Paramters
         ---------
         str : str
-<<<<<<< HEAD
             Path to a ZIP archive on the local machine.
-=======
-            Path to a ZIP archive the local machine.
->>>>>>> 3a6f2c6a
 
         Returns
         -------
@@ -252,12 +228,8 @@
         Parameters
         ----------
         gcs_dict : dict
-<<<<<<< HEAD
             Dictionary with the keys "bucket_name" and "path" that specify
             where the ZIP archives are located in a GCS bucket.
-=======
-            Dictionary with the keys "bucket_name" and "path".
->>>>>>> 3a6f2c6a
 
         Returns
         -------
@@ -295,11 +267,7 @@
 
         Parameters
         ----------
-<<<<<<< HEAD
         zip_content : bytes
-=======
-        zip_content : ...
->>>>>>> 3a6f2c6a
             Content of a ZIP archive.
 
         Returns
@@ -333,13 +301,8 @@
     def parse(self, content):
         """
         Parses an SWC file to extract the content which is stored in a dict.
-<<<<<<< HEAD
-        Note that node_ids from swc are reindex from 0 to n-1 where n is the
+        Note that node_ids from SWC are reindex from 0 to n-1 where n is the
         number of nodes in the SWC file.
-=======
-        Note that node_ids from swc are refactored to index from 0 to n-1
-        where n is the number of nodes in the SWC file.
->>>>>>> 3a6f2c6a
 
         Parameters
         ----------
@@ -395,11 +358,7 @@
             A list of strings representing the lines of text starting from the
             line immediately after the last commented line.
         List[float]
-<<<<<<< HEAD
             Offset used to shift coordinates.
-=======
-            Offset of SWC file.
->>>>>>> 3a6f2c6a
 
         """
         offset = [0.0, 0.0, 0.0]
