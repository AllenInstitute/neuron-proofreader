"""
Created on Sat May 9 11:00:00 2024

@author: Anna Grim
@email: anna.grim@alleninstitute.org


Helper routines for processing images.

"""

from abc import ABC, abstractmethod
from skimage.color import label2rgb

import numpy as np
import s3fs
import tensorstore as ts
import zarr

from deep_neurographs.utils import util


### PERMUTE COORDINATE ORDER IS TURNED OFF

class ImageReader(ABC):
    """
    Abstract class to create image readers classes.

    """

    def __init__(self, img_path):
        """
        Class constructor of image reader.

        Parameters
        ----------
        img_path : str
            Path to image.

        Returns
        -------
        None

        """
        self.img = None
        self.img_path = img_path
        self._load_image()

    @abstractmethod
    def _load_image(self):
        """
        This method should be implemented by subclasses to load the image
        based on img_path.

        Parameters
        ----------
        None

        Returns
        -------
        None

        """
        pass

    def read(self, voxel, shape, from_center=True):
        """
        Reads a patch from an image given a voxel coordinate and patch shape.

        Parameters
        ----------
        voxel : Tuple[int]
            Voxel coordinate that is either the center or top-left-front
            corner of the image patch to be read.
        shape : Tuple[int]
            Shape of the image patch to be read.
        from_center : bool, optional
            Indication of whether "voxel" is the center or top-left-front
            corner of the image patch to be read. The default is True.

        Returns
        -------
        ArrayLike
            Image patch.

        """
        s, e = get_start_end(voxel, shape, from_center=from_center)
        if len(self.shape()) == 3:
            return self.img[s[0]: e[0], s[1]: e[1], s[2]: e[2]]
        elif len(self.shape()) == 5:
            return self.img[0, 0, s[0]: e[0], s[1]: e[1], s[2]: e[2]]
        else:
            raise ValueError(f"Unsupported image shape: {self.shape()}")

    def read_with_bbox(self, bbox):
        """
        Reads an image patch by using a "bbox".

        Parameters
        ----------
        bbox : dict
            Dictionary that contains min and max coordinates of a bounding
            box.

        Returns
        -------
        numpy.ndarray
            Image patch.

        """
        try:
            shape = [bbox["max"][i] - bbox["min"][i] for i in range(3)]
            return self.read(bbox["min"], shape, from_center=False)
        except Exception:
            return np.zeros(shape)

    def read_profile(self, spec):
        """
        Reads an intensity profile from an image (i.e. image profile).

        Parameters
        ----------
        spec : dict
            Dictionary that stores the bounding box of patch to be read and the
            voxel coordinates of the profile path.

        Returns
        -------
        List[float]
            Image profile.

        """
        img_patch = normalize(self.read_with_bbox(spec["bbox"]))
        return [img_patch[voxel] for voxel in map(tuple, spec["profile_path"])]

    def shape(self):
        """
        Gets the shape of image.

        Parameters
        ----------
        None

        Returns
        -------
        Tuple[int]
            Shape of image.

        """
        return self.img.shape


class TensorStoreReader(ImageReader):
    """
    Class that reads image with tensorstore.

    """

    def __init__(self, img_path, driver):
        """
        Constructs a TensorStore image reader.

        Parameters
        ----------
        img_path : str
            Path to image.
        driver : str
            Storage driver needed to read the image at "path".

        Returns
        -------
        None

        """
        self.driver = driver
        super().__init__(img_path)

    def _load_image(self):
        """
        Load the image using the TensorStore library.

        Parameters
        ----------
        None

        Returns
        -------
        None

        """
        self.img = ts.open(
            {
                "driver": self.driver,
                "kvstore": {
                    "driver": "gcs",
                    "bucket": "allen-nd-goog",
                    "path": self.img_path,
                },
                "context": {
                    "cache_pool": {"total_bytes_limit": 1000000000},
                    "cache_pool#remote": {"total_bytes_limit": 1000000000},
                    "data_copy_concurrency": {"limit": 8},
                },
                "recheck_cached_data": "open",
            }
        ).result()
        if self.driver == "neuroglancer_precomputed":
            self.img = self.img[ts.d["channel"][0]]
            self.img = self.img[ts.d[0].transpose[2]]
            self.img = self.img[ts.d[0].transpose[1]]

    def read(self, voxel, shape, from_center=True):
        img_patch = super().read(voxel, shape, from_center)
        return img_patch.read().result()


class ZarrReader(ImageReader):
    """
    Class that reads image with zarr.

    """

    def __init__(self, img_path):
        """
        Constructs a TensorStore image reader.

        Parameters
        ----------
        img_path : str
            Path to image.

        Returns
        -------
        None

        """
        super().__init__(img_path)

    def _load_image(self):
        """
        Load the image using the zarr library.

        Parameters
        ----------
        None

        Returns
        -------
        None

        """
        store = s3fs.S3Map(root=self.img_path, s3=s3fs.S3FileSystem(anon=True))
        self.img = zarr.open(store, mode="r")


def get_start_end(voxel, shape, from_center=True):
    """
    Gets the start and end indices of the chunk to be read.

    Parameters
    ----------
    voxel : tuple
        Voxel coordinate that is either the center or top-left-front corner of
        the image patch to be read.
    shape : Tuple[int]
        Shape of the image patch to be read.
    from_center : bool, optional
        Indication of whether "voxel" is the center or top-left-front corner
        of the image patch to be read. The default is True.

    Return
    ------
    Tuple[List[int]]
        Start and end indices of the image patch to be read.

    """
    if from_center:
        start = [voxel[i] - shape[i] // 2 for i in range(3)]
        end = [voxel[i] + shape[i] // 2 for i in range(3)]
    else:
        start = voxel
        end = [voxel[i] + shape[i] for i in range(3)]
    return start, end


# -- Operations --
def normalize(img):
    """
    Normalizes an image so that the minimum and maximum intensity values are 0
    and 1.

    Parameters
    ----------
    img : numpy.ndarray
        Image to be normalized.

    Returns
    -------
    numpy.ndarray
        Normalized image.

    """
    img -= np.min(img)
    return img / max(1, np.max(img))


def get_mip(img, axis=0):
    """
    Compute the maximum intensity projection (MIP) of "img" along "axis".

    Parameters
    ----------
    img : numpy.ndarray
        Image to compute MIP of.
    axis : int, optional
        Projection axis. The default is 0.

    Returns
    -------
    numpy.ndarray
        MIP of "img".

    """
    return np.max(img, axis=axis)


def get_labels_mip(img, axis=0):
    """
    Compute the maximum intensity projection (MIP) of a segmentation along
    "axis". This routine differs from "get_mip" because it retuns an RGB
    image.

    Parameters
    ----------
    img : numpy.ndarray
        Image to compute MIP of.
    axis : int, optional
        Projection axis. The default is 0.

    Returns
    -------
    numpy.ndarray
        MIP of "img".

    """
    mip = np.max(img, axis=axis)
    mip = label2rgb(mip)
    return (255 * mip).astype(np.uint8)


def get_profile(img_reader, spec, profile_id):
    """
    Gets the image profile for a given proposal.

    Parameters
    ----------
    img_reader : ImageReader
        Image reader.
    spec : dict
        Dictionary that contains the image bounding box and coordinates of the
        image profile path.
    profile_id : Frozenset[int]
        Identifier of profile.

    Returns
    -------
    dict
        Dictionary that maps an id (e.g. node, edge, or proposal) to its image
        profile.

    """
    profile = img_reader.read_profile(spec)
    avg, std = util.get_avg_std(profile)
    profile.extend([avg, std])
    return {profile_id: profile}


# --- Coordinate Conversions ---
def to_physical(voxel, anisotropy, shift=[0, 0, 0]):
    """
    Converts a voxel coordinate to a physical coordinate by applying the
    anisotropy scaling factors.

    Parameters
    ----------
    coord : ArrayLike
        Coordinate to be converted.
    anisotropy : ArrayLike
        Image to physical coordinates scaling factors to account for the
        anisotropy of the microscope.
    shift : ArrayLike, optional
        Shift to be applied to "coord". The default is [0, 0, 0].

    Returns
    -------
    Tuple[float]
        Converted coordinates.

    """
<<<<<<< HEAD
    #voxel = voxel[::-1]
=======
    voxel = voxel[::-1]
>>>>>>> 6b436090
    return tuple([voxel[i] * anisotropy[i] - shift[i] for i in range(3)])


def to_voxels(xyz, anisotropy, multiscale=0):
    """
    Converts coordinate from a physical to voxel space.

    Parameters
    ----------
    xyz : ArrayLike
        Physical coordiante to be converted to a voxel coordinate.
    anisotropy : ArrayLike
        Image to physical coordinates scaling factors to account for the
        anisotropy of the microscope.
    multiscale : int, optional
        Level in the image pyramid that the voxel coordinate must index into.
        The default is 0.

    Returns
    -------
    numpy.ndarray
        Voxel coordinate.

    """
    scaling_factor = 1.0 / 2 ** multiscale
    voxel = [scaling_factor * xyz[i] / anisotropy[i] for i in range(3)]
<<<<<<< HEAD
    #return np.round(voxel[::-1]).astype(int)
    return np.round(voxel).astype(int)
=======
    return np.round(voxel[::-1]).astype(int)
>>>>>>> 6b436090


# -- utils --
def init_bbox(origin, shape):
    """
    Gets the min and max coordinates of a bounding box based on "origin" and
    "shape".

    Parameters
    ----------
    origin : tuple[int]
        Voxel coordinate of the origin of the bounding box, which is assumed
        to be top-front-left corner.
    shape : Tuple[int]
        Shape of the bounding box.

    Returns
    -------
    dict or None
        Bounding box.

    """
    if origin and shape:
        origin = np.array(origin)
        shape = np.array(shape)
        return {"min": origin, "max": origin + shape}
    else:
        return None


def get_minimal_bbox(voxels, buffer=0):
    """
    Gets the min and max coordinates of a bounding box that contains "voxels".

    Parameters
    ----------
    voxels : numpy.ndarray
        Array containing voxel coordinates.
    buffer : int, optional
        Constant value added/subtracted from the max/min coordinates of the
        bounding box. The default is 0.

    Returns
    -------
    dict
        Bounding box.

    """
    bbox = {
        "min": np.floor(np.min(voxels, axis=0) - buffer).astype(int),
        "max": np.ceil(np.max(voxels, axis=0) + buffer).astype(int),
    }
    return bbox


def find_img_path(bucket_name, img_root, dataset_name):
    """
    Find the path of a specific dataset in a GCS bucket.

    Parameters:
    ----------
    bucket_name : str
        Name of the GCS bucket where the images are stored.
    img_root : str
        Root directory path in the GCS bucket where the images are located.
    dataset_name : str
        Name of the dataset to be searched for within the subdirectories.

    Returns:
    -------
    str
        Path of the found dataset subdirectory within the specified GCS bucket.

    """
    for subdir in util.list_gcs_subdirectories(bucket_name, img_root):
        if dataset_name in subdir:
            return subdir + "whole-brain/fused.zarr/"
    raise f"Dataset not found in {bucket_name} - {img_root}"<|MERGE_RESOLUTION|>--- conflicted
+++ resolved
@@ -397,11 +397,7 @@
         Converted coordinates.
 
     """
-<<<<<<< HEAD
-    #voxel = voxel[::-1]
-=======
     voxel = voxel[::-1]
->>>>>>> 6b436090
     return tuple([voxel[i] * anisotropy[i] - shift[i] for i in range(3)])
 
 
@@ -428,12 +424,7 @@
     """
     scaling_factor = 1.0 / 2 ** multiscale
     voxel = [scaling_factor * xyz[i] / anisotropy[i] for i in range(3)]
-<<<<<<< HEAD
-    #return np.round(voxel[::-1]).astype(int)
-    return np.round(voxel).astype(int)
-=======
     return np.round(voxel[::-1]).astype(int)
->>>>>>> 6b436090
 
 
 # -- utils --
