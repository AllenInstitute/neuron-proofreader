"""
Created on Mon Nov 25 14:00:00 2024

@author: Anna Grim
@email: anna.grim@alleninstitute.org

Helper routines for working with SmartSheets

"""

from collections import defaultdict

import ast
import pandas as pd
import smartsheet


class SmartSheetClient:
<<<<<<< HEAD
    def __init__(self, access_token, sheet_name, is_workspace_sheet=False):
=======
    def __init__(self, access_token, sheet_name, workspace_name=None):
>>>>>>> 0698ddc4
        # Instance attributes
        self.client = smartsheet.Smartsheet(access_token)
        self.sheet_name = sheet_name

        # Open sheet
        if is_workspace_sheet:
            self.sheet_id = self.find_workspace_sheet_id()
        else:
            self.sheet_id = self.find_sheet_id()
        self.sheet = self.client.Sheets.get_sheet(self.sheet_id)
        print(self.sheet)

        # Lookups
        self.column_name_to_id = {c.title: c.id for c in self.sheet.columns}

    # --- Lookup Routines ---
    def find_workspace_sheet_id(self):
        for ws in client.Workspaces.list_workspaces().data:
            workspace = client.Workspaces.get_workspace(ws.id)
            for sheet in workspace.sheets:
                if sheet.name == self.sheet_name:
                    return sheet.id
        raise Exception(f"Sheet Not Found - sheet_name={self.sheet_name}")

    def find_sheet_id(self):
        response = self.client.Sheets.list_sheets()
        for sheet in response.data:
            if sheet.name == self.sheet_name:
                return sheet.id
        raise Exception(f"Sheet Not Found - sheet_name={self.sheet_name}")

    def find_row_id(self, keyword):
        for row in self.sheet.rows:
            for cell in row.cells:
                if cell.display_value == keyword:
                    return row.id
        raise Exception(f"Row Not Found - keyword={keyword}")

    # --- Getters ---
    def get_children_map(self):
        children_map = defaultdict(list)
        idx_lookup = {row.id: idx for idx, row in enumerate(self.sheet.rows)}
        for row in self.sheet.rows:
            if row.parent_id:
                parent_idx = idx_lookup[row.parent_id]
                child_idx = idx_lookup[row.id]
                children_map[parent_idx].append(child_idx)
        return children_map

    def get_rows_in_column_with(self, column_name, row_value):
        row_idxs = list()
        col_id = self.column_name_to_id[column_name]
        for idx, row in enumerate(self.sheet.rows):
            cell = next((c for c in row.cells if c.column_id == col_id), None)
            value = cell.display_value or cell.value
            if isinstance(value, str):
                if value.lower() == row_value.lower():
                    row_idxs.append(idx)
        return row_idxs

    def get_value(self, row_idx, column_name):
        row = self.sheet.rows[row_idx]
        col_id = self.column_name_to_id[column_name]
        cell = next((c for c in row.cells if c.column_id == col_id), None)
        return cell.display_value or cell.value

    # --- Miscellaneous ---
    def to_dataframe(self):
        # Extract column titles
        columns = list(self.column_name_to_id.keys())

        # Extract row data
        data = []
        for row in self.sheet.rows:
            row_data = []
            for cell in row.cells:
                val = cell.value if cell.display_value else cell.display_value
                row_data.append(val)
            data.append(row_data)
        return pd.DataFrame(data, columns=columns)

    def update_rows(self, updated_row):
        self.client.Sheets.update_rows(self.sheet_id, [updated_row])


# --- ExaSPIM Merge Locations Utils ---
def extract_merge_sites(smartsheet_client):
    children_map = smartsheet_client.get_children_map()
    merge_site_dfs = list()
    n_merge_sites, n_reviewed_sites = 0, 0
    for parent_idx, child_idxs in children_map.items():
        # Extract information
        sample_name = smartsheet_client.get_value(parent_idx, "Sample")
        brain_id, segmentation_id = sample_name.split("_", 1)
        sites, n = find_confirmed_merge_sites(smartsheet_client, child_idxs)

        # Compile results
        if len(sites["xyz"]) > 0:
            results = {
                "brain_id": len(sites["xyz"]) * [brain_id],
                "segmentation_id": len(sites["xyz"]) * [segmentation_id]
            }
            results.update(sites)
            merge_site_dfs.append(pd.DataFrame(results))

            n_reviewed_sites += n
            n_merge_sites += len(sites["xyz"])
            success_rate = len(sites["xyz"]) / n
            print(f"{brain_id} - Success Rate:", success_rate)

    print("\nOverall Success Rate:", n_merge_sites / n_reviewed_sites)
    print("# Confirmed Merge Sites:", n_merge_sites)
    return pd.concat(merge_site_dfs, ignore_index=True)


def find_confirmed_merge_sites(smartsheet_client, idxs):
    sites = {"segment_id": [], "groundtruth_id": [], "xyz": []}
    n_reviewed_sites = 0
    for i in idxs:
        is_merge = smartsheet_client.get_value(i, "Merge Confirmation")
        is_reviewed = smartsheet_client.get_value(i, "Reviewed?")
        if is_merge and is_reviewed:
            sites["segment_id"].append(
                smartsheet_client.get_value(i, "Segmentation ID")
            )
            sites["groundtruth_id"].append(
                smartsheet_client.get_value(i, "Ground Truth ID")
            )
            sites["xyz"].append(
                read_xyz(smartsheet_client.get_value(i, "World Coordinates"))
            )
        if is_reviewed:
            n_reviewed_sites += 1
    return sites, n_reviewed_sites


def read_xyz(xyz_str):
    return ast.literal_eval(xyz_str)<|MERGE_RESOLUTION|>--- conflicted
+++ resolved
@@ -16,11 +16,7 @@
 
 
 class SmartSheetClient:
-<<<<<<< HEAD
     def __init__(self, access_token, sheet_name, is_workspace_sheet=False):
-=======
-    def __init__(self, access_token, sheet_name, workspace_name=None):
->>>>>>> 0698ddc4
         # Instance attributes
         self.client = smartsheet.Smartsheet(access_token)
         self.sheet_name = sheet_name
