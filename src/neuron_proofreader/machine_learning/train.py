--- conflicted
+++ resolved
@@ -331,11 +331,7 @@
             True if the model achieved a new best F1 score and was saved.
             False otherwise.
         """
-<<<<<<< HEAD
-        if stats["f1"] > self.best_f1 and stats["recall"] > 82:
-=======
-        if stats["f1"] > self.best_f1 and stats["recall"] > 0.82:
->>>>>>> e9501295
+        if stats["f1"] > self.best_f1 and stats["recall"] > 0.83:
             self.best_f1 = stats["f1"]
             self.save_model(epoch)
             return True
