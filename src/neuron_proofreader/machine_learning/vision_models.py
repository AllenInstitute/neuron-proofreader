"""
Created on Sat July 15 12:00:00 2025

@author: Anna Grim
@email: anna.grim@alleninstitute.org

Code for vision models that perform image classification tasks within
GraphTrace pipelines.

"""

from einops import rearrange

import numpy as np
import torch
import torch.nn as nn


# --- CNNs ---
class CNN3D(nn.Module):
    """
    Convolutional neural network for 3D images.
    """

    def __init__(
        self,
        token_shape,
        output_dim=1,
        dropout=0.1,
        n_conv_layers=5,
        n_feat_channels=16,
        use_double_conv=True
    ):
        """
        Constructs a ConvNet object.

        Parameters
        ----------
        token_shape : Tuple[int]
            Shape of input image patch.
        output_dim : int, optional
            Dimension of output. Default is 1.
        dropout : float, optional
            Fraction of values to randomly drop during training. Default is
            0.1.
        n_conv_layers : int, optional
            Number of convolutional layers. Default is 5.
        use_double_conv : bool, optional
            Indication of whether to use double convolution. Default is True.
        """
        # Call parent class
        nn.Module.__init__(self)

        # Class attributes
        self.dropout = dropout
        self.pool = nn.MaxPool3d(kernel_size=2, stride=2)
        self.use_double_conv = use_double_conv

        # Dynamically build convolutional layers
        layers = list()
        in_channels = 2
        out_channels = n_feat_channels
        for i in range(n_conv_layers):
            layers.append(self._init_conv_layer(in_channels, out_channels, 3))
            in_channels = out_channels
            out_channels *= 2
        self.conv_layers = nn.ModuleList(layers)

        # Output layer
        flat_size = self._get_flattened_size(token_shape)
<<<<<<< HEAD
        self.output = init_feedforward(flat_size, output_dim, 3)
=======
        self.output = nn.Sequential(
            init_mlp(flat_size, flat_size * 2, flat_size // 2),
            init_mlp(flat_size // 2, flat_size, flat_size // 4),
            init_mlp(flat_size // 4, flat_size // 2, output_dim),
        )
>>>>>>> 1b3efd29

        # Initialize weights
        self.apply(self.init_weights)

    def _init_conv_layer(
        self, in_channels, out_channels, kernel_size
    ):
        """
        Initializes a convolutional layer.

        Parameters
        ----------
        in_channels : int
            Number of channels that are input to this convolutional layer.
        out_channels : int
            Number of channels that are output from this convolutional layer.
        kernel_size : int
            Size of kernel used on convolutional layers.

        Returns
        -------
        torch.nn.Sequential
            Sequence of operations that define this layer.
        """

        def conv_block(in_channels, out_channels):
            return nn.Sequential(
                nn.Conv3d(
                    in_channels,
                    out_channels,
                    kernel_size=kernel_size,
                    padding="same"
                ),
                nn.BatchNorm3d(out_channels),
                nn.LeakyReLU(inplace=True),
            )

        if self.use_double_conv:
            return nn.Sequential(
                conv_block(in_channels, out_channels),
                conv_block(out_channels, out_channels),
            )
        else:
            return conv_block(in_channels, out_channels)

    def _get_flattened_size(self, token_shape):
        """
        Compute the flattened feature vector size after applying a sequence
        of convolutional and pooling layers on an input tensor with the given
        shape.

        Parameters
        ----------
        token_shape : Tuple[int]
            Shape of input image patch.

        Returns
        -------
        int
            Length of the flattened feature vector after the convolutions and
            pooling.
        """
        with torch.no_grad():
            x = torch.zeros(1, 2, *token_shape)
            for conv in self.conv_layers:
                x = conv(x)
                x = self.pool(x)
            return x.view(1, -1).size(1)

    @staticmethod
    def init_weights(m):
        """
        Initializes the weights and biases of a given PyTorch layer.

        Parameters
        ----------
        m : nn.Module
            PyTorch layer or module.
        """
        if isinstance(m, nn.Conv3d):
            nn.init.kaiming_normal_(
                m.weight, mode="fan_in", nonlinearity="leaky_relu"
            )
            if m.bias is not None:
                nn.init.constant_(m.bias, 0)
        elif isinstance(m, nn.Linear):
            nn.init.xavier_normal_(m.weight)
            if m.bias is not None:
                nn.init.constant_(m.bias, 0)
        elif isinstance(m, nn.BatchNorm3d):
            nn.init.constant_(m.weight, 1)
            nn.init.constant_(m.bias, 0)

    def forward(self, x):
        """
        Passes an input vector "x" through this neural network.

        Parameters
        ----------
        x : torch.Tensor
            Input vector of features.

        Returns
        -------
        x : torch.Tensor
            Output of the neural network.
        """
        # Convolutional layers
        for conv in self.conv_layers:
            x = conv(x)
            x = self.pool(x)

        # Output layer
        x = x.view(x.size(0), -1)
        x = self.output(x)
        return x


# --- Transformers ---
class ViT3D(nn.Module):
    """
    A class that implements a 3D Vision transformer.

    Attributes
    ----------
    """

    def __init__(
        self,
        in_channels=2,
        img_shape=(128, 128, 128),
        token_shape=(8, 8, 8),
        emb_dim=512,
        depth=6,
        heads=8,
        mlp_dim=1024,
        output_dim=1
    ):
        # Call parent class
        super().__init__()

        # Class attributes
<<<<<<< HEAD
        self.grid_size = [img_shape[i] // token_shape[i] for i in range(3)]
        self.in_channels = in_channels
        self.n_tokens = np.prod(self.grid_size) + 1
        self.token_shape = token_shape

        # Transformer architecture
        self.cls_token = nn.Parameter(torch.randn(1, 1, emb_dim))
        self.img_token_embed = ImageTokenEmbedding3D(
            in_channels, token_shape, emb_dim, img_shape
        )
        self.pos_embedding = nn.Parameter(
            torch.randn(1, self.n_tokens, emb_dim)
        )
        self.transformer = nn.Sequential(
            *[TransformerEncoderBlock(emb_dim, heads, mlp_dim) for _ in range(depth)]
=======
        self.token_shape = token_shape
        self.grid_size = [img_shape[i] // token_shape[i] for i in range(3)]

        # Transformer layers
        self.img_token_embed = ImageTokenEmbedding3D(
            in_channels, token_shape, emb_dim, img_shape
        )
        self.transformer = nn.Sequential(
            *[
                TransformerEncoderBlock(emb_dim, heads, mlp_dim)
                for _ in range(depth)
            ]
        )
        self.output_head = nn.Linear(
            emb_dim, np.prod(token_shape) * in_channels
>>>>>>> 1b3efd29
        )
        self.norm = nn.LayerNorm(emb_dim)

        # Output layer
        self.output = init_feedforward(emb_dim, output_dim, 3)

    def forward(self, x):
<<<<<<< HEAD
        # Patchify input -> (b, n_tokens, emb_dim)
        x = self.img_token_embed(x)

        # Add cls token
        cls_tokens = self.cls_token.expand(x.size(0), -1, -1)
        x = torch.cat((cls_tokens, x), dim=1)

        # Transformer
        x = x + self.pos_embedding[:, : x.size(1)]
        x = self.transformer(x)
        x = self.norm(x[:, 0])

        # Output layer
        x = self.output(x)
=======
        batch_size = x.size(0)
        x = self.img_token_embed(x)
        x = self.transformer(x)
        x = self.output_head(x)
        x = x.view(batch_size, -1, *self.token_shape)
        x = rearrange(
            x,
            "(b d h w) c pd ph pw -> b c (d pd) (h ph) (w pw)",
            b=batch_size,
            d=self.grid_size[0],
            h=self.grid_size[1],
            w=self.grid_size[2],
            pd=self.token_shape[0],
            ph=self.token_shape[1],
            pw=self.token_shape[2],
        )
>>>>>>> 1b3efd29
        return x


class ImageTokenEmbedding3D(nn.Module):
    """
    A class for learning image token embeddings for transformer-based
    architectures.

    Attributes
    ----------
    dropout : nn.Dropout
        Dropout layer.
    emb_dim : int
        Dimension of the embedding space.
    pos_embedding : nn.Parameter
        Learnable position encoding.
    proj : nn.Conv3d
        Convolutional layer that generates a learnable projection of the
        tokens.
    token_shape : Tuple[int]
        Shape of each token (D, H, W).
    """

    def __init__(
        self, in_channels, token_shape, emb_dim, img_shape, dropout=0.1
    ):
        """
        Instantiates a ImageTokenEmbedding3D object.

        Parameters
        ----------
        in_channels : int
            Number of input channels in the image.
        token_shape : Tuple[int]
            Shape of each token (D, H, W).
        emb_dim : int
            Dimension of the embedding space.
        img_shape : Tuple[int]
            Shape of the input image (D, H, W).
        dropout : float, optional
            Dropout probability applied after adding positional embeddings.
            Default is 0.1.
        """
        # Call parent class
        super().__init__()

        # Class attributes
        self.emb_dim = emb_dim
        self.token_shape = token_shape

        # Embedding
        n_tokens = np.prod([s // ts for s, ts in zip(img_shape, token_shape)])
        self.pos_embedding = nn.Parameter(torch.randn(1, n_tokens, emb_dim))
        self.proj = nn.Conv3d(
            in_channels, emb_dim, kernel_size=token_shape, stride=token_shape
        )
        self.dropout = nn.Dropout(p=dropout)

    def forward(self, x):
        """
        Forward pass that converts an input image into a sequence of token
        embeddings.

        Parameters
        ----------
        x : torch.Tensor
            Input tensor of shape (B, C, D, H, W).

        Returns
        -------
        torch.Tensor
            Token embeddings of shape (B, N, E).
        """
        x = self.proj(x)
        x = rearrange(x, "b c d h w -> b (d h w) c")
        x = x + self.pos_embedding
        return self.dropout(x)


class TransformerEncoderBlock(nn.Module):
    """
    Single transformer encoder block.

    Attributes
    ----------
    attn : nn.MultiheadAttention
        Multihead attention block.
    dropout : nn.Dropout
        Dropout layer.
    mlp : nn.Sequential
        Multi-layer perceptron.
    norm1 : nn.LayerNorm
        Applies layer normalization over a mini-batch of the inputs.
    norm2 : nn.LayerNorm
        Applied layer normalization over a mini-batch of the outputs of the
        multihead attention block.
    """

    def __init__(self, emb_dim, heads, mlp_dim, dropout=0.1):
        """
        Instantiates a TransformerEncoderBlock object.

        Parameters
        ----------
        emb_dim : int
            Dimension of the embedding space.
        heads : int
            Number of attention heads.
        mlp_dim : int
            Dimensionality of the hidden layer in the MLP.
        dropout : float, optional
            Dropout probability applied after attention and MLP layers.
            Default is 0.1.
        """
        # Call parent class
        super().__init__()

        # Attention head
        self.norm1 = nn.LayerNorm(emb_dim)
        self.attn = nn.MultiheadAttention(
            emb_dim, heads, dropout=dropout, batch_first=True
        )
        self.norm2 = nn.LayerNorm(emb_dim)
        self.mlp = init_mlp(emb_dim, mlp_dim, emb_dim, dropout)
        self.dropout = nn.Dropout(p=dropout)

    def forward(self, x):
        """
        Forward pass of the encoder block.

        Parameters
        ----------
        x : torch.Tensor
            Input tensor of shape (B, N, E).

        Returns
        -------
        x : torch.Tensor
            Output tensor of shape (B, N, E), same as input.
        """
        x = x + self.attn(self.norm1(x), self.norm1(x), self.norm1(x))[0]
        x = x + self.mlp(self.norm2(x))
        x = self.dropout(x)
        return x


# --- Helpers ---
def init_feedforward(input_dim, output_dim, n_layers):
    layers = list()
    input_dim_i = input_dim
    output_dim_i = input_dim // 2
    for i in range(n_layers):
        layers.append(init_mlp(input_dim_i, input_dim_i * 2, output_dim_i))
        input_dim_i = input_dim_i // 2
        output_dim_i = output_dim_i // 2 if i < n_layers - 2 else output_dim
    return nn.Sequential(*layers)


def init_mlp(input_dim, hidden_dim, output_dim, dropout=0.1):
    """
    Initializes a multi-layer perceptron (MLP).

    Parameters
    ----------
    input_dim : int
        Dimension of input feature vector.
    hidden_dim : int
        Dimension of embedded feature vector.
    output_dim : int
        Dimension of output feature vector.
    dropout : float, optional
        Fraction of values to randomly drop during training. Default is 0.1.

    Returns
    -------
    mlp : nn.Sequential
        Multi-layer perception network.
    """
    mlp = nn.Sequential(
        nn.Linear(input_dim, hidden_dim),
        nn.GELU(),
        nn.Dropout(p=dropout),
        nn.Linear(hidden_dim, output_dim)
    )
    return mlp<|MERGE_RESOLUTION|>--- conflicted
+++ resolved
@@ -24,7 +24,7 @@
 
     def __init__(
         self,
-        token_shape,
+        patch_shape,
         output_dim=1,
         dropout=0.1,
         n_conv_layers=5,
@@ -36,7 +36,7 @@
 
         Parameters
         ----------
-        token_shape : Tuple[int]
+        patch_shape : Tuple[int]
             Shape of input image patch.
         output_dim : int, optional
             Dimension of output. Default is 1.
@@ -67,17 +67,9 @@
         self.conv_layers = nn.ModuleList(layers)
 
         # Output layer
-        flat_size = self._get_flattened_size(token_shape)
-<<<<<<< HEAD
+        flat_size = self._get_flattened_size(patch_shape)
         self.output = init_feedforward(flat_size, output_dim, 3)
-=======
-        self.output = nn.Sequential(
-            init_mlp(flat_size, flat_size * 2, flat_size // 2),
-            init_mlp(flat_size // 2, flat_size, flat_size // 4),
-            init_mlp(flat_size // 4, flat_size // 2, output_dim),
-        )
->>>>>>> 1b3efd29
-
+  
         # Initialize weights
         self.apply(self.init_weights)
 
@@ -219,7 +211,6 @@
         super().__init__()
 
         # Class attributes
-<<<<<<< HEAD
         self.grid_size = [img_shape[i] // token_shape[i] for i in range(3)]
         self.in_channels = in_channels
         self.n_tokens = np.prod(self.grid_size) + 1
@@ -235,23 +226,6 @@
         )
         self.transformer = nn.Sequential(
             *[TransformerEncoderBlock(emb_dim, heads, mlp_dim) for _ in range(depth)]
-=======
-        self.token_shape = token_shape
-        self.grid_size = [img_shape[i] // token_shape[i] for i in range(3)]
-
-        # Transformer layers
-        self.img_token_embed = ImageTokenEmbedding3D(
-            in_channels, token_shape, emb_dim, img_shape
-        )
-        self.transformer = nn.Sequential(
-            *[
-                TransformerEncoderBlock(emb_dim, heads, mlp_dim)
-                for _ in range(depth)
-            ]
-        )
-        self.output_head = nn.Linear(
-            emb_dim, np.prod(token_shape) * in_channels
->>>>>>> 1b3efd29
         )
         self.norm = nn.LayerNorm(emb_dim)
 
@@ -259,7 +233,6 @@
         self.output = init_feedforward(emb_dim, output_dim, 3)
 
     def forward(self, x):
-<<<<<<< HEAD
         # Patchify input -> (b, n_tokens, emb_dim)
         x = self.img_token_embed(x)
 
@@ -274,24 +247,6 @@
 
         # Output layer
         x = self.output(x)
-=======
-        batch_size = x.size(0)
-        x = self.img_token_embed(x)
-        x = self.transformer(x)
-        x = self.output_head(x)
-        x = x.view(batch_size, -1, *self.token_shape)
-        x = rearrange(
-            x,
-            "(b d h w) c pd ph pw -> b c (d pd) (h ph) (w pw)",
-            b=batch_size,
-            d=self.grid_size[0],
-            h=self.grid_size[1],
-            w=self.grid_size[2],
-            pd=self.token_shape[0],
-            ph=self.token_shape[1],
-            pw=self.token_shape[2],
-        )
->>>>>>> 1b3efd29
         return x
 
 
