--- conflicted
+++ resolved
@@ -53,7 +53,6 @@
 
         # Class attributes
         self.dropout = dropout
-<<<<<<< HEAD
         self.pool = nn.MaxPool3d(kernel_size=2, stride=2)
         self.use_double_conv = use_double_conv
 
@@ -62,19 +61,10 @@
         in_channels = 2
         out_channels = n_feat_channels
         for i in range(n_conv_layers):
-            k = 5 if i < 2 else 3
-            layers.append(self._init_conv_layer(in_channels, out_channels, k))
+            layers.append(self._init_conv_layer(in_channels, out_channels, 3))
             in_channels = out_channels
             out_channels *= 2
         self.conv_layers = nn.ModuleList(layers)
-=======
-        self.patch_shape = patch_shape
-
-        # Convolutional layers
-        self.conv_layers = init_cnn3d(
-            2, n_feat_channels, n_conv_layers, use_double_conv=use_double_conv
-        )
->>>>>>> d6b4c10f
 
         # Output layer
         flat_size = self._get_flattened_size(patch_shape)
