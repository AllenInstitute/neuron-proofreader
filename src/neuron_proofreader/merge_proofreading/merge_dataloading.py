"""
Created on Thu Nov 13 11:00:00 2025

@author: Anna Grim
@email: anna.grim@alleninstitute.org

Code for loading merge site dataset.

"""

import ast
import numpy as np
import os
import pandas as pd

<<<<<<< HEAD
TEST_BRAIN = "730902"
=======
from neuron_proofreader.utils import util

TEST_BRAIN = "653159"
>>>>>>> 2a19d328


# --- Load Skeletons ---
def load_fragments(dataset, is_test=False):
    """
    Loads neuron fragments for a selected set of merge-site indices into
    dataset.

    Parameters
    ----------
    dataset : MergeSiteDataset
        Dataset that fragments are loaded into.
    is_test : bool, optional
        Indication of whether this is a test run so only fragments from a
        single brain should be loaded. Default is False.
    """
    # Initializations
    merge_sites_df = dataset.merge_sites_df
    target_pairs = get_brain_segmentation_pairs(merge_sites_df)
    root = "gs://allen-nd-goog/automated_proofreading_dataset/raw_merge_sites"

    # Main
    print("\nLoading Fragments")
    for brain_id in get_brain_ids(merge_sites_df, is_test):
        sub_df = merge_sites_df.loc[merge_sites_df["brain_id"] == brain_id]
        for segmentation_id in sub_df["segmentation_id"].unique():
            if (brain_id, segmentation_id) in target_pairs:
                swc_pointer = f"{root}/{brain_id}/{segmentation_id}/merged_fragments.zip"
                dataset.load_fragment_graphs(brain_id, swc_pointer)


def load_groundtruth(dataset, is_test=False):
    """
    Loads ground truth skeletons into dataset.

    Parameters
    ----------
    dataset : MergeSiteDataset
        Dataset that fragments are loaded into.
    is_test : bool, optional
        Indication of whether this is a test run so only fragments from a
        single brain should be loaded. Default is False.
    """
    print("\nLoading Ground Truth")
    root = "gs://allen-nd-goog/ground_truth_tracings"
    for brain_id in get_brain_ids(dataset.merge_sites_df, is_test):
        swc_pointer = f"{root}/{brain_id}/world"
        dataset.load_gt_graphs(brain_id, swc_pointer)


def load_images(
    dataset, img_prefixes_path, segmentation_prefixes_path, is_test=False
):
    """
    Loads images into dataset.

    Parameters
    ----------
    dataset : MergeSiteDataset
        Dataset that fragments are loaded into.
    img_prefixes_path : str, optional
        Path to json that maps brain IDs to S3 image paths. Default is None.
    segmentation_prefixes_path : str, optional
        Path to json that maps brain IDs to segmentation paths. Default is
        None.
    is_test : bool, optional
        Indication of whether this is a test run so only fragments from a
        single brain should be loaded. Default is False.
    """
    img_prefixes = util.read_json(img_prefixes_path)
    segmentation_prefixes = util.read_json(segmentation_prefixes_path)
    for brain_id in get_brain_ids(dataset.merge_sites_df, is_test):
        img_path = os.path.join(img_prefixes[brain_id], "0")
        segmentation_path = segmentation_prefixes[brain_id]
        dataset.load_images(brain_id, img_path, segmentation_path)


# --- Process Merge Site DataFrame ---
def get_brain_segmentation_pairs(merge_sites_df):
    """
    Extracts unique (brain_id, segmentation_id) pairs from a merge sites
    dataframe.

    Parameters
    ----------
    merge_sites_df : pandas.DataFrame
        DataFrame containing merge site information. Must have columns:
            - 'brain_id' : unique identifier of the whole-brain dataset
            - 'segmentation_id' : unique identifier of the segmentation

    Returns
    -------
    brain_segmentation_pairs : Set[Tuple[str]]
        Unique (brain_id, segmentation_id) pairs from a merge sites dataframe.
    """
    pairs = set()
    for i in range(len(merge_sites_df)):
        brain_id = merge_sites_df["brain_id"][i]
        segmentation_id = merge_sites_df["segmentation_id"][i]
        pairs.add((brain_id, segmentation_id))
    return pairs


def get_brain_merge_sites(merge_sites_df, brain_id):
    """
    Gets the xyz coordinates of ground truth merge sites for a given brain.

    Parameters
    ----------
    merge_sites_df : pandas.DataFrame
        DataFrame containing merge sites, must contain the columns:
        "brain_id", "segmentation_id", "segment_id", and "xyz".
    brain_id : str
        Unique identifier for a whole-brain dataset.

    Returns
    -------
    numpy.ndarray
        Ground-truth merge sites (xyz coordinates) for a given brain.
    """
    idx_mask = merge_sites_df["brain_id"] == brain_id
    return np.array(merge_sites_df.loc[idx_mask, "xyz"].tolist())


def load_merge_sites_df(path, is_test=False):
    """
    Loads a merge sites dataframe from a CSV file and process its columns.

    Parameters
    ----------
    path : str
        Path to the CSV file containing merge site data. The CSV must include
        the columns: 'brain_id', 'segment_id', and 'xyz'.
    is_test : bool, optional
        Indication of whether this is a test run so only sites from a single
        brain should be loaded. Default is False.

    Returns
    -------
    merge_sites_df : pandas.DataFrame
        Processed dataframe with the following modifications:
            - 'brain_id' and 'segment_id' converted to strings.
            - 'xyz' converted from string representation to tuple
    """
    # Read and process
    merge_sites_df = pd.read_csv(path)
    merge_sites_df["brain_id"] = merge_sites_df["brain_id"].apply(str)
    merge_sites_df["segment_id"] = merge_sites_df["segment_id"].apply(str)
    merge_sites_df["xyz"] = merge_sites_df["xyz"].apply(ast.literal_eval)

    # Check whether test run
    if is_test:
        idx_mask = merge_sites_df["brain_id"] == TEST_BRAIN
        return merge_sites_df[idx_mask].reset_index(drop=True)
    else:
        return merge_sites_df


# --- Helpers ---
def get_brain_ids(merge_sites_df, is_test=False):
    """
    Gets brain IDs of datasets to be loaded.

    Parameters
    ----------
    merge_sites_df : pandas.DataFrame
        DataFrame containing merge sites, must contain the columns:
        "brain_id", "segmentation_id", "segment_id", and "xyz".
    is_test : bool, optional
        Indication of whether this is a test run so only fragments from a
        single brain should be loaded. Default is False.

    Returns
    -------
    List[str]
        Brain IDs of datasests to be loaded.
    """
    return [TEST_BRAIN] if is_test else merge_sites_df["brain_id"].unique()


def read_idxs(path):
    """
    Reads a list of indices from a CSV file.

    Parameters
    ----------
    path : str
        Path to the CSV file.

    Returns
    -------
    List[int]
        Indices extracted from the CSV file.
    """
    return pd.read_csv(path)["Indices"]<|MERGE_RESOLUTION|>--- conflicted
+++ resolved
@@ -13,13 +13,9 @@
 import os
 import pandas as pd
 
-<<<<<<< HEAD
-TEST_BRAIN = "730902"
-=======
 from neuron_proofreader.utils import util
 
 TEST_BRAIN = "653159"
->>>>>>> 2a19d328
 
 
 # --- Load Skeletons ---
