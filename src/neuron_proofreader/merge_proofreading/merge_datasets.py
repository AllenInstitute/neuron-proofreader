"""
Created on Wed July 2 11:00:00 2025

@author: Anna Grim
@email: anna.grim@alleninstitute.org

Dataset and dataloader utilities for processing merge site data to train model
to detect merge errors.

"""

from concurrent.futures import as_completed, ThreadPoolExecutor
from scipy.spatial import KDTree
from torch.utils.data import Dataset, DataLoader

import copy
import networkx as nx
import numpy as np
import os
import pandas as pd
import random
import torch

from neuron_proofreader.machine_learning.augmentation import ImageTransforms
<<<<<<< HEAD
from neuron_proofreader.machine_learning.geometric_gnn_models import (
    subgraph_to_data,
)
=======
>>>>>>> 2a19d328
from neuron_proofreader.machine_learning.point_cloud_models import (
    subgraph_to_point_cloud,
)
from neuron_proofreader.merge_proofreading.merge_dataloading import (
    get_brain_merge_sites
)
from neuron_proofreader.skeleton_graph import SkeletonGraph
from neuron_proofreader.utils import (
    geometry_util,
    img_util,
    ml_util,
    util,
)


# --- Datasets ---
class MergeSiteDataset(Dataset):
    """
    Dataset class for loading and processing merge site data. The core data
    structure is the attribute "merge_sites_df" which contains metadata about
    each merge site.

    Attributes
    ----------
    anisotropy : Tuple[float], optional
        Image to physical coordinates scaling factors to account for the
        anisotropy of the microscope.
    subgraph_radius : int, optional
        Radius (in microns) around merge sites used to extract rooted
        subgraphs.
    gt_graphs : Dict[str, SkeletonGraph]
        Dictionary that maps brain IDs to a graph containing ground truth
        skeletons.
    graphs : Dict[str, SkeletonGraph]
        Dictionary that maps brain IDs to graphs containing fragments that
        have merge mistakes.
    img_readers : Dict[str, ImageReader]
        Image readers used to read raw images from cloud bucket.
    merge_sites_df : pandas.DataFrame
        DataFrame containing merge sites, must contain the columns: "brain_id"
        "segmentation_id", "segment_id", and "xyz".
    node_spacing : int, optional
        Spacing (in microns) between neighboring nodes in graphs.
    patch_shape : Tuple[int], optional
        Shape of the 3D image patches to extract.
    """
    random_negative_example_prob = 0.8

    def __init__(
        self,
        merge_sites_df,
        anisotropy=(1.0, 1.0, 1.0),
        brightness_clip=400,
        subgraph_radius=100,
        node_spacing=5,
        patch_shape=(128, 128, 128),
        use_new_mask=False,
    ):
        """
        Instantiates a MergeSiteDataset object.

        Parameters
        ----------
        merge_sites_df : pandas.DataFrame
            DataFrame containing merge sites, must contain the columns:
            "brain_id", "segmentation_id", "segment_id", and "xyz".
        anisotropy : Tuple[float], optional
            Image to physical coordinates scaling factors to account for the
            anisotropy of the microscope. Default is (1.0, 1.0, 1.0).
        brightness_clip : int, optional
            ...
        subgraph_radius : int, optional
            Radius (in microns) around merge sites used to extract rooted
            subgraph. Default is 100μm.
        node_spacing : int, optional
            Spacing between nodes in the graph. Default is 5μm.
        patch_shape : Tuple[int], optional
            Shape of the 3D patches to extract. Default is (128, 128, 128).
        """
        # Instance attributes
        self.anisotropy = anisotropy
        self.brightness_clip = brightness_clip
        self.node_spacing = node_spacing
        self.merge_sites_df = merge_sites_df
        self.patch_shape = patch_shape
        self.subgraph_radius = subgraph_radius
        self.use_new_mask = use_new_mask

        # Data structures
        self.graphs = dict()
        self.gt_graphs = dict()
        self.img_readers = dict()
        self.segmentation_readers = dict()
        self.merge_site_kdtrees = dict()

    # --- Load Data ---
    def load_fragment_graphs(self, brain_id, swc_pointer):
        """
        Loads fragments containing merge mistakes for a whole-brain dataset,
        then stores them in the "graphs" attribute.

        Parameters
        ----------
        brain_id : str
            Unique identifier for a whole-brain dataset.
        swc_pointer : str
            Pointer to SWC files to be loaded into a graph.
        """
        # Load graphs
        graph = SkeletonGraph(
            anisotropy=self.anisotropy,
            node_spacing=self.node_spacing,
            use_anisotropy=False
        )
        graph.load(swc_pointer)

        # Remove groundtruth skeletons
        for swc_id in graph.get_swc_ids():
            if swc_id.lower().startswith("n"):
                component_id = util.find_key(
                    graph.component_id_to_swc_id, swc_id
                )
                nodes = graph.get_nodes_with_component_id(component_id)
                graph.remove_nodes(nodes, relabel_nodes=False)

        # Remove fragments excluded from merge sites
        brain_idxs = self.merge_sites_df["brain_id"] == brain_id
        merge_sites = self.merge_sites_df[brain_idxs]
        segment_ids = set(merge_sites["segment_id"].unique())
        for nodes in map(list, list(nx.connected_components(graph))):
            node = util.sample_once(nodes)
            segment_id = graph.get_node_segment_id(node)
            if segment_id not in segment_ids:
                graph.remove_nodes(nodes, relabel_nodes=False)
        graph.relabel_nodes()

        # Build merge site kdtrees
        pts = get_brain_merge_sites(self.merge_sites_df, brain_id)
        self.merge_site_kdtrees[brain_id] = KDTree(pts)

        # Post process fragments
        self.clip_fragments_to_groundtruth(brain_id, graph)
        self.graphs[brain_id] = graph

    def load_gt_graphs(self, brain_id, swc_pointer):
        """
        Loads ground truth skeletons for a whole-brain dataset, then stores
        them in the "gt_graphs" attribute.

        Parameters
        ----------
        brain_id : str
            Unique identifier for a whole-brain dataset.
        swc_pointer : str
            Pointer to SWC files to be loaded into graph.
        """
        self.gt_graphs[brain_id] = SkeletonGraph(
            anisotropy=self.anisotropy,
            node_spacing=self.node_spacing,
            use_anisotropy=False
        )
        self.gt_graphs[brain_id].load(swc_pointer)
        self.gt_graphs[brain_id].set_kdtree()

    def load_images(self, brain_id, img_path, segmentation_path):
        """
        Loads image reader for a whole-brain dataset, then stores it in the
        "img_readers" attribute.

        Parameters
        ----------
        brain_id : str
            Unique identifier for a whole-brain dataset.
        img_path : str
            Path to whole-brain image.
        segmentation_path : str
            Path to segmentation of whole-brain image.
        """
        self.img_readers[brain_id] = img_util.TensorStoreReader(img_path)
        self.segmentation_readers[brain_id] = img_util.TensorStoreReader(
            segmentation_path
        )

    # --- Create Subclass Dataset ---
    def subset(self, cls, idxs):
        """
        Creates a derived dataset keeping only specified indices.

        Parameters
        ----------
        cls : class
            Class of the new dataset.
        idxs : List[int]
            Indices of merge sites to keep.

        Returns
        -------
        new_dataset : cls
            New dataset instance containing only the specified subset.
        """
        new_dataset = cls.__new__(cls)
        new_dataset.__dict__ = copy.deepcopy(self.__dict__)
        new_dataset.remove_nonindexed_fragments(idxs)
        new_dataset.remove_isolated_sites()
        return new_dataset

    def remove_isolated_sites(self):
        """
        Removes merge sites whose closest fragment is greater than a specified
        distance.
        """
        # Find non-isolated sites
        idxs = list()
        for i in range(len(self.merge_sites_df)):
            brain_id = self.merge_sites_df["brain_id"][i]
            xyz = self.merge_sites_df["xyz"][i]
            if brain_id in self.graphs:
                d, _ = self.graphs[brain_id].kdtree.query(xyz)
                if d < 10:
                    idxs.append(i)

        # Drop isolated sites
        self.merge_sites_df = self.merge_sites_df.iloc[idxs]
        self.merge_sites_df = self.merge_sites_df.reset_index(drop=True)

    def remove_nonindexed_fragments(self, idxs):
        """
        Removes fragments that do not correspond to the given site indices.

        Parameters
        ----------
        idxs : List[int]
            Indices of merge sites to keep. Fragments associated with all
            other sites are removed.
        """
        # Remove other fragments
        visited = set()
        for i in [i for i in self.merge_sites_df.index if i not in idxs]:
            # Extract site info
            brain_id = self.merge_sites_df["brain_id"][i]
            segment_id = self.merge_sites_df["segment_id"][i]
            pair = (brain_id, segment_id)

            # Find fragment containing site
            if pair not in visited:
                nodes = self.graphs[brain_id].get_nodes_with_segment_id(segment_id)
                self.graphs[brain_id].remove_nodes(nodes, False)
<<<<<<< HEAD
=======
                visited.add(pair)

>>>>>>> 2a19d328
        self.remove_empty_graphs()

        # Relabel nodes
        for brain_id in self.graphs:
            self.graphs[brain_id].relabel_nodes()

        # Update merge sites df
        self.merge_sites_df = self.merge_sites_df.iloc[idxs]
        self.merge_sites_df = self.merge_sites_df.reset_index(drop=True)

    def remove_empty_graphs(self):
        """
        Removes graphs without any nodes.
        """
        for brain_id in list(self.graphs.keys()):
<<<<<<< HEAD
            if len(self.graphs[brain_id]) == 0:
=======
            if len(self.graphs[brain_id].nodes) == 0:
>>>>>>> 2a19d328
                del self.graphs[brain_id]

    # --- Getters ---
    def __getitem__(self, idx):
        """
        Gets the example corresponding to the given index, which consists of
        an image patch, label mask, and rooted subgraph.

        Parameters
        ----------
        idx : int
            Index of example to retrieve. Positive indices correspond to merge
            sites, while non-positive indices correspond to non-merge sites.

        Returns
        -------
        patches : numpy.ndarray
            Array containing the image patch and segment mask with shape
            (2, D, H, W).
        subgraph : networkx.Graph
            Rooted subgraph centered at the site node.
        label : int
            1 if the example is positive and 0 otherwise.
        """
        # Get example
        brain_id, subgraph, label = self.get_site(idx)
        voxel = subgraph.get_voxel(0)

        # Extract subgraph and image patches centered at site
        img_patch = self.get_img_patch(brain_id, voxel)
        segment_mask = self.get_segment_mask(brain_id, voxel, subgraph)

        # Stack image channels
        try:
            patches = np.stack([img_patch, segment_mask], axis=0)
        except ValueError:
            img_patch = img_util.pad_to_shape(img_patch, self.patch_shape)
            patches = np.stack([img_patch, segment_mask], axis=0)
        return patches, subgraph, label

    def sample_brain_id(self):
        """
        Samples a brain ID.

        Returns
        -------
        brain_id : str
            Unique identifier of a whole-brain dataset.
        """
        while True:
            brain_id = util.sample_once(list(self.graphs.keys()))
            if len(self.graphs[brain_id].nodes) > 0:
                return brain_id

    def get_indexed_negative_site(self, idx):
        """
        Gets the negative example corresponding to the given index.

        Parameters
        ----------
        idx : int
            Index of the site in "sites_df".

        Returns
        -------
        brain_id : str
            Unique identifier for the whole-brain dataset containing the site.
        node : int
            Node ID of the site.
        label : int
            Label of example.
        """
        # Get site info
        brain_id = self.merge_sites_df["brain_id"].iloc[idx]
        xyz = self.merge_sites_df["xyz"].iloc[idx]
        node = self.gt_graphs[brain_id].find_closest_node(xyz)

        # Extract rooted subgraph
        subgraph = self.gt_graphs[brain_id].get_rooted_subgraph(
            node, self.subgraph_radius
        )
        return brain_id, subgraph, 0

    def get_indexed_positive_site(self, idx):
        """
        Gets the positive example corresponding to the given index.

        Parameters
        ----------
        idx : int
            Index of the site in "sites_df".

        Returns
        -------
        brain_id : str
            Unique identifier for the whole-brain dataset containing the site.
        node : int
            Node ID of the site.
        label : int
            Label of example.
        """
        # Get site info
        brain_id = self.merge_sites_df["brain_id"].iloc[idx]
        xyz = self.merge_sites_df["xyz"].iloc[idx]
        node = self.graphs[brain_id].find_closest_node(xyz)

        # Extract rooted subgraph
        subgraph = self.graphs[brain_id].get_rooted_subgraph(
            node, self.subgraph_radius
        )
        return brain_id, subgraph, 1

    def get_random_negative_site(self):
        """
        Gets a random non-merge site from a fragment graph.

        Returns
        -------
        brain_id : str
            Unique identifier of the whole-brain dataset containing the site.
        node : int
            Node ID of the site.
        label : int
            Label of example.
        """
        # Sample graph
        brain_id = self.sample_brain_id()

        # Sample node on graph
        outcome = random.random()
        while True:
            # Sample node
            if outcome < 0.4:
                node = util.sample_once(list(self.graphs[brain_id].nodes))
            elif outcome < 0.5:
                node = util.sample_once(self.graphs[brain_id].get_leafs())
            elif outcome < 0.6:
                branching_nodes = self.gt_graphs[brain_id].get_branchings()
                node = util.sample_once(branching_nodes)
                if self.check_nearby_branching(brain_id, node, use_gt=True):
                    continue
                else:
                    subgraph = self.gt_graphs[brain_id].get_rooted_subgraph(
                        node, self.subgraph_radius
                    )
                    return brain_id, subgraph, 0
            else:
                branching_nodes = self.graphs[brain_id].get_branchings()
                if len(branching_nodes) > 0:
                    node = util.sample_once(branching_nodes)
                else:
                    outcome = 0
                    continue

            # Extract rooted subgraph
            subgraph = self.graphs[brain_id].get_rooted_subgraph(
                node, self.subgraph_radius
            )

            # Check branching
            if self.graphs[brain_id].degree(node) == 3:
                is_high_degree = self.graphs[brain_id].degree(node) > 3
                is_too_branchy = self.check_nearby_branching(brain_id, node)
                if is_too_branchy or is_high_degree:
                    continue

            # Check if node is close to merge site
            if not self.is_nearby_merge_site(brain_id, node):
                return brain_id, subgraph, 0

    def get_img_patch(self, brain_id, center):
        """
        Extracts and normalizes a 3D image patch from the specified whole-
        brain dataset.

        Parameters
        ----------
        brain_id : str
            Unique identifier of the whole-brain dataset to read from.
        center : numpy.ndarray
            Voxel coordinates of the patch center.

        Returns
        -------
        img_patch : numpy.ndarray
            Extracted image patch, which has been normalized and clipped to a
            maximum value of "self.brightness_clip".
        """
        img_patch = self.img_readers[brain_id].read(center, self.patch_shape)
        img_patch = np.minimum(img_patch, self.brightness_clip)
        return img_util.normalize(img_patch)

    def get_segment_mask(self, brain_id, center, subgraph):
        """
        Generates a binary mask for a given subgraph within a patch.

        Parameters
        ----------
        subgraph : SkeletonGraph
            Rooted subgraph centered at the site node.

        Returns
        -------
        segment_mask : numpy.ndarray
            Binary mask for a given subgraph within a patch.
        """
        # Read segmentation
        if self.use_new_mask:
            segment_mask = self.segmentation_readers[brain_id].read(
                center, self.patch_shape
            )
            segment_mask = 0.5 * (segment_mask > 0).astype(float)
        else:
            segment_mask = np.zeros(self.patch_shape)

        # Annotate fragment
        center = subgraph.get_voxel(0)
        for node1, node2 in subgraph.edges:
            # Get local voxel coordinates
            voxel1 = subgraph.get_local_voxel(node1, center, self.patch_shape)
            voxel2 = subgraph.get_local_voxel(node2, center, self.patch_shape)

            # Populate mask
            voxels = geometry_util.make_digital_line(voxel1, voxel2)
            img_util.annotate_voxels(segment_mask, voxels)
        return segment_mask

    # --- Helpers ---
    def __len__(self):
        """
        Returns the number of positive and negative examples of merge sites.

        Returns
        -------
        int
            Number of positive examples of merge sites.
        """
        return len(self.merge_sites_df)

    def check_nearby_branching(
        self, brain_id, root, max_depth=60, use_gt=False
    ):
        """
        Checks if there is a branching node within a specified depth from the
        given node.

        Parameters
        ----------
        brain_id : str
            Unique identifier for graph to be searched.
        root : int
            Node ID.
        max_depth : float, optional
            Maximum depth (in microns) of search. Default is 20μm.
        use_gt : bool
            Indication of whether to check groundtruth graph. Default is
            False.

        Returns
        -------
        bool
            Indication of whether there is a nearby branching node.
        """
        graph = self.gt_graphs[brain_id] if use_gt else self.graphs[brain_id]
        queue = [(root, 0)]
        visited = set([root])
        while queue:
            # Visit node
            i, d_i = queue.pop()
            if graph.degree[i] > 2 and d_i > 0:
                return True

            # Update queue
            for j in graph.neighbors(i):
                d_j = d_i + graph.dist(i, j)
                if j not in visited and d_j < max_depth:
                    queue.append((j, d_j))
                    visited.add(j)
        return False

    def clip_fragments_to_groundtruth(self, brain_id, graph):
        """
        Removes any node from the given fragment that is more than 100μm from
        the ground truth graph.

        Parameters
        ----------
        brain_id : str
            Unique identifier for a whole-brain dataset.
        graph : SkeletonGraph
            Fragment graph to be clipped.
        """
        # Compute projection distances
        assert brain_id in self.gt_graphs, "Must load GT before fragments!"
        d_gt, _ = self.gt_graphs[brain_id].kdtree.query(graph.node_xyz)
        nodes = np.where(d_gt > 100)[0]
        graph.remove_nodes(nodes)

    def count_fragments(self):
        """
        Counts the number of fragments in the dataset.

        Returns
        -------
        cnt : int
            Number of fragments in the dataset.
        """
        cnt = 0
        for graph in self.graphs.values():
            cnt += nx.number_connected_components(graph)
        return cnt

    def is_nearby_merge_site(self, brain_id, node):
        """
        Checks whether to the given node is close to a merge site.

        Parameters
        ----------
        brain_id : str
            Unique identifier for graph to be searched.
        node : int
            Node ID to check if it's close to a merge site.
        """
        xyz = self.graphs[brain_id].node_xyz[node]
        dist, _ = self.merge_site_kdtrees[brain_id].query(xyz)
        return dist < 100


class MergeSiteTrainDataset(MergeSiteDataset):
    """
    A class for storing and retrieving training examples.
    """

    def __init__(self, base_dataset=None, idxs=None):
        """
        Instantiates a MergeSiteTrainDataset object.

        Parameters
        ----------
        base_dataset : MergeSiteDataset, optional
            Dataset to be instantiated as a train dataset.
        idxs : List[int], optional
            Indices of examples to be kept in train dataset.
        """
        # Create sub-dataset
        subset_dataset = base_dataset.subset(self.__class__, idxs)
        self.__dict__.update(subset_dataset.__dict__)

        # Instance attributes
        self.transform = ImageTransforms()

    # --- Getters ---
    def __getitem__(self, idx):
        """
        Gets the example specified by the given index.

        Parameters
        ----------
        idx : int
            Index of example.

        Returns
        -------
        patches : numpy.ndarray
            Array of stacked channels containing the image patch and label
            mask with shape (2, D, H, W).
        subgraph : SkeletonGraph
            Rooted subgraph centered at the site node.
        label : int
            1 if the example is positive and 0 otherwise.
        """
        patches, subgraph, label = super().__getitem__(idx)
        self.transform(patches)
        return patches, subgraph, label

    def get_site(self, idx):
        """
        Retrieves a merge or nonmerge site specified by the given index.

        Parameters
        ----------
        idx : int
            Index of site to retrieve. Positive indices correspond to merge
            sites, non-positive indices correspond to non-merge sites.

        Returns
        -------
        brain_id : str
            Unique identifier of the brain containing the site.
        node : int
            Node ID of the site.
        label : int
            1 if the example is positive and 0 otherwise.
        """
        if idx > 0:
            return self.get_indexed_positive_site(idx)
        elif np.random.random() < self.random_negative_example_prob:
            return self.get_random_negative_site()
        else:
            return self.get_indexed_negative_site(abs(idx))

    # --- Helpers ---
    def get_idxs(self):
        """
        Gets example indices to iterate over.

        Returns
        -------
        numpy.ndarray
            Example indices to iterate over.
        """
        return np.arange(-len(self) + 1, len(self))


class MergeSiteValDataset(MergeSiteDataset):
    """
    A class for storing and retrieving validation examples.
    """

    def __init__(self, base_dataset=None, idxs=None):
        """
        Instantiates a MergeSiteValDataset object.

        Parameters
        ----------
        base_dataset : MergeSiteDataset, optional
            Dataset to be instantiated as a validation dataset.
        idxs : List[int], optional
            Indices of examples to be kept in validation dataset.
        """
        # Create sub-dataset
        subset_dataset = base_dataset.subset(self.__class__, idxs)
        self.__dict__.update(subset_dataset.__dict__)

        # Instance attributes
        self.examples = self.generate_examples()
        self.examples_summary = self.set_examples_summary()

    def generate_examples(self):
        # Generate negative examples
        negative_examples = self.generate_negative_examples()

        # Generate positive examples
        positive_examples = list()
        for i in range(len(self.merge_sites_df)):
            brain_id, subgraph, _ = self.get_indexed_positive_site(i)
            positive_examples.append(
                {
                    "brain_id": brain_id,
                    "subgraph": subgraph,
                    "xyz": subgraph.node_xyz[0],
                    "label": 1,
                }
            )
        return positive_examples + negative_examples

    def generate_negative_examples(self):
        """
        Generates examples of non-merge sites by sampling points on fragments
        that are sufficiently far from a merge site.

        Returns
        -------
        negative_examples : List[dict]
            List of negative examples collected across all graphs.
        """
        # Subroutines
        def add_examples():
            """
            Adds the given example to the set of validation examples.
            """
            for node in random.sample(nodes, n_examples):
                # Check if close to merge site
                if not self.is_nearby_merge_site(brain_id, node):
                    subgraph = graph.get_rooted_subgraph(
                        node, self.subgraph_radius
                    )
                    negative_examples.append(
                        {
                            "brain_id": brain_id,
                            "subgraph": subgraph,
                            "xyz": subgraph.node_xyz[0],
                            "label": 0,
                        }
                    )

        # Add branching nodes
        negative_examples = list()
        for brain_id, graph in self.graphs.items():
            # Filter branching nodes near other branching nodes
            nodes = list()
            for u in graph.get_branchings():
                is_branchy = self.check_nearby_branching(brain_id, u)
                if not is_branchy and graph.degree[u] == 3:
                    nodes.append(u)

            # Add nodes to examples
            n_examples = min(len(nodes), 80)
            add_examples()

        # Add non-branching points
        for brain_id, graph in self.graphs.items():
            nodes = [u for u in graph.nodes if graph.degree[u] < 3]
            n_examples = min(len(nodes), 40)
            add_examples()
        return negative_examples

    def set_examples_summary(self):
        """
        Sets a summary of examples in the validation dataset.

        Returns
        -------
        List[dict]
            List containing example metadata stored in a dictionary.
        """
        summary = list()
        for example in self.examples:
            summary.append(
                {
                    "brain_id": example["brain_id"],
                    "xyz": example["xyz"],
                    "label": example["label"],
                }
            )
        return summary

    # --- Getters ---
    def get_site(self, idx):
        """
        Retrieves a merge or nonmerge site specified by the given index.

        Parameters
        ----------
        idx : int
            Index of site to retrieve. Positive indices correspond to merge
            sites, non-positive indices correspond to non-merge sites.

        Returns
        -------
        brain_id : str
            Unique identifier of the brain containing the site.
        node : int
            Node ID of the site.
        label : int
            1 if the example is positive and 0 otherwise.
        """
        brain_id = self.examples[idx]["brain_id"]
        subgraph = self.examples[idx]["subgraph"]
        label = self.examples[idx]["label"]
        return brain_id, subgraph, label

    def get_indexed_negative_site(self, idx):
        """
        Gets the negative example corresponding to the given index.

        Parameters
        ----------
        idx : int
            Index of example.

        Returns
        -------
        brain_id : str
            Unique identifier for the whole-brain dataset containing the site.
        node : int
            Node ID of the site.
        label : int
            Label of example.
        """
        brain_id = self.negative_examples[idx]["brain_id"]
        subgraph = self.negative_examples[idx]["subgraph"]
        return brain_id, subgraph, 0

    # --- Helpers ---
    def __len__(self):
        """
        Gets the number of examples in the dataset.
        """
        return len(self.examples)

    def get_idxs(self):
        """
        Gets example indices to iterate over.

        Returns
        -------
        numpy.ndarray
            Example indices to iterate over.
        """
        return np.arange(len(self.examples))

    def save_summary(self, output_dir):
        """
        Saves the example summary as a CSV file.

        Parameters
        ----------
        output_dir : str
            Path to directory that summary file is saved to.
        """
        df = pd.DataFrame(self.examples_summary)
        df.to_csv(os.path.join(output_dir, "val_summary.csv"))


# --- DataLoaders ---
class MergeSiteDataLoader(DataLoader):
    """
    A custom DataLoader class that uses multithreading to read image patches
    from the cloud to form batches.
    """

    def __init__(
        self,
        dataset,
        batch_size=32,
        is_multimodal=False,
        sampler=None,
        use_shuffle=True
    ):
        """
        Instantiates a MergeSiteDataLoader object.

        Parameters
        ----------
        dataset : MergeSiteDataset
            Dataset to be iterated over to train or validate.
        batch_size : int, optional
            Number of examples in each batch. Default is 32.
        is_multimodal : bool, optional
            Indication of whether the loaded data is multimodal. Default is
            False.
        use_shuffle : bool, optional
            Indication of whether to shuffle examples. Default is True.
        """
        # Call parent class
        super().__init__(dataset, batch_size=batch_size, sampler=sampler)

        # Instance attributes
        self.is_multimodal = is_multimodal
        self.patches_shape = (2,) + self.dataset.patch_shape
        self.use_shuffle = use_shuffle

    # --- Core Routines ---
    def __iter__(self):
        """
        Generates batches of examples for training and validation.

        Returns
        -------
        iterator
            Generates batch of examples used during training and validation.
        """
        # Set indices
        idxs = self.dataset.get_idxs()
        if self.use_shuffle:
            random.shuffle(idxs)

        # Iterate over indices
        for start in range(0, len(idxs), self.batch_size):
<<<<<<< HEAD
            batch_idxs = idxs[start: start + self.batch_size]
            yield self._load_image_graph_batch(batch_idxs)
=======
            end = min(start + self.batch_size, len(idxs))
            if self.is_multimodal:
                yield self._load_multimodal_batch(idxs[start: end])
            else:
                yield self._load_batch(idxs[start: end])
>>>>>>> 2a19d328

    def _load_image_batch(self, batch_idxs):
        """
        Loads a batch of samples from the dataset using multithreading.

        Parameters
        ----------
        batch_idxs : List[int]
            Indices of the dataset items to include in the batch.

        Returns
        -------
        patches : torch.Tensor
            Image patches for the batch.
        labels : torch.Tensor
            Labels corresponding to each patch.
        """
        with ThreadPoolExecutor() as executor:
            # Assign threads
            pending = dict()
            for i, idx in enumerate(batch_idxs):
                thread = executor.submit(self.dataset.__getitem__, idx)
                pending[thread] = i

            # Store results
            patches = np.zeros((len(batch_idxs),) + self.patches_shape)
            labels = np.zeros((len(batch_idxs), 1))
            for thread in as_completed(pending.keys()):
                i = pending.pop(thread)
                patches[i], _, labels[i] = thread.result()
        return ml_util.to_tensor(patches), ml_util.to_tensor(labels)

    def _load_image_pc_batch(self, batch_idxs):
        """
        Loads a batch of samples from the dataset using multithreading.

        Parameters
        ----------
        batch_idxs : List[int]
            Indices of the dataset items to include in the batch.

        Returns
        -------
        batch : Dict[str, torch.Tensor]
            Dictionary that maps modality names to batch features.
        labels : torch.Tensor
            Labels corresponding to each patch.
        """
        with ThreadPoolExecutor() as executor:
            # Assign threads
            pending = dict()
            for i, idx in enumerate(batch_idxs):
                thread = executor.submit(self.dataset.__getitem__, idx)
                pending[thread] = i

            # Store results
            patches = np.zeros((len(batch_idxs),) + self.patches_shape)
            labels = np.zeros((len(batch_idxs), 1))
            point_clouds = np.zeros((len(batch_idxs), 3, 3600))
            for thread in as_completed(pending.keys()):
                i = pending.pop(thread)
                patches[i], subgraph, labels[i] = thread.result()
                point_clouds[i] = subgraph_to_point_cloud(subgraph)

        # Set batch dictionary
        batch = ml_util.TensorDict(
            {
                "img": ml_util.to_tensor(patches),
                "point_cloud": ml_util.to_tensor(point_clouds),
            }
        )
        return batch, ml_util.to_tensor(labels)

    def _load_image_graph_batch(self, idxs):
        """
        Loads a batch of samples from the dataset using multithreading.

        Parameters
        ----------
        idxs : List[int]
            Indices of the dataset items to include in the batch.

        Returns
        -------
        batch : Dict[str, torch.Tensor]
            Dictionary that maps modality names to batch features.
        labels : torch.Tensor
            Labels corresponding to each patch.
        """
        with ThreadPoolExecutor() as executor:
            # Assign threads
            threads = list()
            for idx in idxs:
                threads.append(executor.submit(self.dataset.__getitem__, idx))

            # Store results
            labels = np.zeros((len(idxs), 1))
            patches = np.zeros((len(idxs),) + self.patches_shape)
            h, x, edge_index, batches = list(), list(), list(), list()
            node_offset = 0
            for i, thread in enumerate(as_completed(threads)):
                patches[i], subgraph, labels[i] = thread.result()
                h_i, x_i, edge_index_i = subgraph_to_data(subgraph)
                n_i = h_i.size(0)

                edge_index_i += node_offset
                h.append(h_i)
                x.append(x_i)
                edge_index.append(edge_index_i)
                batches.append(
                    torch.full((n_i,), i, dtype=torch.long)
                )

                node_offset += n_i

        # Combine subgraph batches
        h = torch.cat(h, dim=0)
        x = torch.cat(x, dim=0)
        edge_index = torch.cat(edge_index, dim=1)
        batches = torch.cat(batches, dim=0)

        # Set batch dictionary
        batch = ml_util.TensorDict(
            {
                "img": ml_util.to_tensor(patches),
                "graph": (h, x, edge_index, batches)
            }
        )
        return batch, ml_util.to_tensor(labels)<|MERGE_RESOLUTION|>--- conflicted
+++ resolved
@@ -22,12 +22,9 @@
 import torch
 
 from neuron_proofreader.machine_learning.augmentation import ImageTransforms
-<<<<<<< HEAD
 from neuron_proofreader.machine_learning.geometric_gnn_models import (
     subgraph_to_data,
 )
-=======
->>>>>>> 2a19d328
 from neuron_proofreader.machine_learning.point_cloud_models import (
     subgraph_to_point_cloud,
 )
@@ -275,11 +272,8 @@
             if pair not in visited:
                 nodes = self.graphs[brain_id].get_nodes_with_segment_id(segment_id)
                 self.graphs[brain_id].remove_nodes(nodes, False)
-<<<<<<< HEAD
-=======
                 visited.add(pair)
 
->>>>>>> 2a19d328
         self.remove_empty_graphs()
 
         # Relabel nodes
@@ -295,11 +289,7 @@
         Removes graphs without any nodes.
         """
         for brain_id in list(self.graphs.keys()):
-<<<<<<< HEAD
-            if len(self.graphs[brain_id]) == 0:
-=======
             if len(self.graphs[brain_id].nodes) == 0:
->>>>>>> 2a19d328
                 del self.graphs[brain_id]
 
     # --- Getters ---
@@ -960,16 +950,11 @@
 
         # Iterate over indices
         for start in range(0, len(idxs), self.batch_size):
-<<<<<<< HEAD
-            batch_idxs = idxs[start: start + self.batch_size]
-            yield self._load_image_graph_batch(batch_idxs)
-=======
             end = min(start + self.batch_size, len(idxs))
             if self.is_multimodal:
                 yield self._load_multimodal_batch(idxs[start: end])
             else:
                 yield self._load_batch(idxs[start: end])
->>>>>>> 2a19d328
 
     def _load_image_batch(self, batch_idxs):
         """
