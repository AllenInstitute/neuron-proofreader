--- conflicted
+++ resolved
@@ -359,11 +359,7 @@
                     if self.check_nearby_branching(brain_id, node):
                         continue
                 else:
-<<<<<<< HEAD
                     outcome = 0
-=======
-                    outcome = 0.1
->>>>>>> 014b4d7b
                     continue
 
             # Check if node is close to merge site
