--- conflicted
+++ resolved
@@ -211,15 +211,8 @@
             xyz = self.merge_sites_df["xyz"][i]
             if brain_id in self.graphs:
                 d, _ = self.graphs[brain_id].kdtree.query(xyz)
-<<<<<<< HEAD
                 if d < 20:
                     idxs.append(i)
-                #else:
-                #    print("isolated dist", d)
-=======
-                if d < 10:
-                    idxs.append(i)
->>>>>>> 42db19a8
 
         # Drop isolated sites
         self.merge_sites_df = self.merge_sites_df.iloc[idxs]
