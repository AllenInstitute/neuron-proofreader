"""
Created on Wed July 2 11:00:00 2025

@author: Anna Grim
@email: anna.grim@alleninstitute.org

Dataset and dataloader utilities for processing merge site data to train model
to detect merge errors.

"""

from concurrent.futures import as_completed, ThreadPoolExecutor
from scipy.spatial import KDTree
from torch.utils.data import Dataset, DataLoader

import copy
import networkx as nx
import numpy as np
import random

from neuron_proofreader.machine_learning.augmentation import ImageTransforms
from neuron_proofreader.machine_learning.point_cloud_models import (
    subgraph_to_point_cloud,
)
from neuron_proofreader.merge_proofreading.merge_dataloading import (
    get_brain_merge_sites
)
from neuron_proofreader.skeleton_graph import SkeletonGraph
from neuron_proofreader.utils import (
    geometry_util,
    img_util,
    ml_util,
    swc_util,
    util,
)


# --- Datasets ---
class MergeSiteDataset(Dataset):
    """
    Dataset class for loading and processing merge site data. The core data
    structure is the attribute "merge_sites_df" which contains metadata about
    each merge site.

    Attributes
    ----------
    anisotropy : Tuple[float], optional
        Image to physical coordinates scaling factors to account for the
        anisotropy of the microscope.
    subgraph_radius : int, optional
        Radius (in microns) around merge sites used to extract rooted
        subgraphs.
    gt_graphs : Dict[str, SkeletonGraph]
        Dictionary that maps brain IDs to a graph containing ground truth
        skeletons.
    graphs : Dict[str, SkeletonGraph]
        Dictionary that maps brain IDs to graphs containing fragments that
        have merge mistakes.
    img_readers : Dict[str, ImageReader]
        Image readers used to read raw images from cloud bucket.
    merge_sites_df : pandas.DataFrame
        DataFrame containing merge sites, must contain the columns: "brain_id"
        "segmentation_id", "segment_id", and "xyz".
    node_spacing : int, optional
        Spacing (in microns) between neighboring nodes in graphs.
    patch_shape : Tuple[int], optional
        Shape of the 3D image patches to extract.
    """
    random_negative_example_prob = 0.5

    def __init__(
        self,
        merge_sites_df,
        anisotropy=(1.0, 1.0, 1.0),
        subgraph_radius=100,
        node_spacing=5,
        patch_shape=(128, 128, 128),
    ):
        """
        Instantiates a MergeSiteDataset object.

        Parameters
        ----------
        merge_sites_df : pandas.DataFrame
            DataFrame containing merge sites, must contain the columns:
            "brain_id", "segmentation_id", "segment_id", and "xyz".
        anisotropy : Tuple[float], optional
            Image to physical coordinates scaling factors to account for the
            anisotropy of the microscope. Default is (1.0, 1.0, 1.0).
        subgraph_radius : int, optional
            Radius (in microns) around merge sites used to extract rooted
            subgraph. Default is 100μm.
        node_spacing : int, optional
            Spacing between nodes in the graph. Default is 5μm.
        patch_shape : Tuple[int], optional
            Shape of the 3D patches to extract. Default is (128, 128, 128).
        """
        # Instance attributes
        self.anisotropy = anisotropy
        self.node_spacing = node_spacing
        self.merge_sites_df = merge_sites_df
        self.patch_shape = patch_shape
        self.subgraph_radius = subgraph_radius

        # Data structures
        self.img_readers = dict()
        self.graphs = dict()
        self.gt_graphs = dict()
        self.merge_site_kdtrees = dict()

    # --- Load Data ---
    def load_fragment_graphs(self, brain_id, swc_pointer):
        """
        Loads fragments containing merge mistakes for a whole-brain dataset,
        then stores them in the "graphs" attribute.

        Parameters
        ----------
        brain_id : str
            Unique identifier for a whole-brain dataset.
        swc_pointer : str
            Pointer to SWC files to be loaded into a graph.
        """
        # Load graphs
        graph = SkeletonGraph(node_spacing=self.node_spacing)
        graph.load(swc_pointer)

        # Filter non-merge components
        idxs = self.merge_sites_df["brain_id"] == brain_id
        merged_segment_ids = self.merge_sites_df["segment_id"][idxs].values
        for swc_id in graph.get_swc_ids():
            segment_id = swc_util.get_segment_id(swc_id)
            if str(segment_id) not in merged_segment_ids:
                component_id = util.find_key(
                    graph.component_id_to_swc_id, swc_id
                )
                nodes = graph.get_nodes_with_component_id(component_id)
                graph.remove_nodes(nodes, relabel_nodes=False)
        graph.relabel_nodes()

        # Post process fragments
        self.clip_fragments_to_groundtruth(brain_id, graph)
        self.graphs[brain_id] = graph

        # Build merge site kdtrees
        pts = get_brain_merge_sites(self.merge_sites_df, brain_id)
        self.merge_site_kdtrees[brain_id] = KDTree(pts)

    def load_gt_graphs(self, brain_id, swc_pointer):
        """
        Loads ground truth skeletons for a whole-brain dataset, then stores
        them in the "gt_graphs" attribute.

        Parameters
        ----------
        brain_id : str
            Unique identifier for a whole-brain dataset.
        swc_pointer : str
            Pointer to SWC files to be loaded into graph.
        """
        node_spacing = 2 * self.node_spacing
        self.gt_graphs[brain_id] = SkeletonGraph(node_spacing=node_spacing)
        self.gt_graphs[brain_id].load(swc_pointer)
        self.gt_graphs[brain_id].set_kdtree()

    def load_image(self, brain_id, img_path):
        """
        Loads image reader for a whole-brain dataset, then stores it in the
        "img_readers" attribute.

        Parameters
        ----------
        brain_id : str
            Unique identifier for a whole-brain dataset.
        swc_pointer : str
            Pointer to SWC files to be loaded into graph.
        """
        self.img_readers[brain_id] = img_util.TensorStoreReader(img_path)

    # --- Create Subclass Dataset ---
    def subset(self, cls, idxs):
        """
        Creates a derived dataset keeping only specified indices.

        Parameters
        ----------
        cls : class
            Class of the new dataset.
        idxs : List[int]
            Indices of merge sites to keep.

        Returns
        -------
        new_dataset : cls
            New dataset instance containing only the specified subset.
        """
        new_dataset = cls.__new__(cls)
        new_dataset.__dict__ = copy.deepcopy(self.__dict__)
        new_dataset.remove_nonindexed_fragments(idxs)
        new_dataset.remove_missing_fragments()
        return new_dataset

    def remove_missing_fragments(self):
        """
        Removes examples with missing fragment.
        """
        idxs = list()
        for idx in range(len(self)):
            if self.has_fragment(idx):
                idxs.append(idx)
        self.merge_sites_df = self.merge_sites_df.iloc[idxs]
        self.merge_sites_df = self.merge_sites_df.reset_index(drop=True)

    def remove_nonindexed_fragments(self, idxs):
        """
        Removes fragments that do not correspond to the given site indices.

        Parameters
        ----------
        idxs : List[int]
            Indices of merge sites to keep. Fragments associated with all
            other sites are removed.
        """
        # Remove other fragments
        for idx in [i for i in self.merge_sites_df.index if i not in idxs]:
            # Extract site info
            brain_id = self.merge_sites_df["brain_id"][idx]
            xyz = self.merge_sites_df["xyz"][idx]

            # Find fragment containing site
            dist, node = self.graphs[brain_id].kdtree.query(xyz)
            if dist < 20 and node in self.graphs[brain_id]:
                nodes = self.graphs[brain_id].get_connected_nodes(node)
                self.graphs[brain_id].remove_nodes(nodes, False)
        self.remove_empty_graphs()

        # Relabel nodes
        for brain_id in self.graphs:
            self.graphs[brain_id].relabel_nodes()

        # Update merge sites df
        self.merge_sites_df = self.merge_sites_df.iloc[idxs]
        self.merge_sites_df = self.merge_sites_df.reset_index(drop=True)

    def remove_empty_graphs(self):
        """
        Removes graphs without any nodes.
        """
        for brain_id in list(self.graphs.keys()):
            if len(self.graphs[brain_id]) == 0:
                del self.graphs[brain_id]

    # --- Getters ---
    def __getitem__(self, idx):
        """
        Gets the example corresponding to the given index, which consists of
        an image patch, label mask, and rooted subgraph.

        Parameters
        ----------
        idx : int
            Index of example to retrieve. Positive indices correspond to merge
            sites, while non-positive indices correspond to non-merge sites.

        Returns
        -------
        patches : numpy.ndarray
            Array containing the image patch and segment mask with shape
            (2, D, H, W).
        subgraph : networkx.Graph
            Rooted subgraph centered at the site node.
        label : int
            1 if the example is positive and 0 otherwise.
        """
        # Get example
        brain_id, subgraph, label = self.get_site(idx)
        voxel = img_util.to_voxels(subgraph.node_xyz[0], self.anisotropy)

        # Extract subgraph and image patches centered at site
        img_patch = self.get_img_patch(brain_id, voxel)
        segment_mask = self.get_segment_mask(subgraph)

        # Stack image channels
        try:
            patches = np.stack([img_patch, segment_mask], axis=0)
        except ValueError:
            img_patch = img_util.pad_to_shape(img_patch, self.patch_shape)
            patches = np.stack([img_patch, segment_mask], axis=0)
        return patches, subgraph, label

    def sample_brain_id(self):
        """
        Samples a brain ID.

        Returns
        -------
        brain_id : str
            Unique identifier of a whole-brain dataset.
        """
        while True:
            brain_id = util.sample_once(list(self.graphs.keys()))
            if len(self.graphs[brain_id].nodes) > 0:
                return brain_id

    def get_indexed_negative_site(self, idx):
        """
        Gets the negative example corresponding to the given index.

        Parameters
        ----------
        idx : int
            Index of the site in "sites_df".

        Returns
        -------
        brain_id : str
            Unique identifier for the whole-brain dataset containing the site.
        node : int
            Node ID of the site.
        label : int
            Label of example.
        """
        # Get site info
        brain_id = self.merge_sites_df["brain_id"].iloc[idx]
        xyz = self.merge_sites_df["xyz"].iloc[idx]
        node = self.gt_graphs[brain_id].find_closest_node(xyz)

        # Extract rooted subgraph
        subgraph = self.gt_graphs[brain_id].get_rooted_subgraph(
            node, self.subgraph_radius
        )
        return brain_id, subgraph, 0

    def get_indexed_positive_site(self, idx):
        """
        Gets the positive example corresponding to the given index.

        Parameters
        ----------
        idx : int
            Index of the site in "sites_df".

        Returns
        -------
        brain_id : str
            Unique identifier for the whole-brain dataset containing the site.
        node : int
            Node ID of the site.
        label : int
            Label of example.
        """
        # Get site info
        brain_id = self.merge_sites_df["brain_id"].iloc[idx]
        xyz = self.merge_sites_df["xyz"].iloc[idx]
        node = self.graphs[brain_id].find_closest_node(xyz)

        # Extract rooted subgraph
        subgraph = self.graphs[brain_id].get_rooted_subgraph(
            node, self.subgraph_radius
        )
        return brain_id, subgraph, 1

    def get_random_negative_site(self):
        """
        Gets a random non-merge site from a fragment graph.

        Returns
        -------
        brain_id : str
            Unique identifier of the whole-brain dataset containing the site.
        node : int
            Node ID of the site.
        label : int
            Label of example.
        """
        # Sample graph
        brain_id = self.sample_brain_id()

        # Sample node on graph
        outcome = random.random()
        while True:
            # Sample node
            if outcome < 0.3:
                node = util.sample_once(self.graphs[brain_id].nodes)
            elif outcome < 0.4:
                node = util.sample_once(self.graphs[brain_id].get_leafs())
            elif outcome < 0.8:
                branching_nodes = self.gt_graphs[brain_id].get_branchings()
                node = util.sample_once(branching_nodes)
                if self.check_nearby_branching(brain_id, node, use_gt=True):
                    continue
                else:
                    subgraph = self.gt_graphs[brain_id].get_rooted_subgraph(
                        node, self.subgraph_radius
                    )
                    return brain_id, subgraph, 0
            else:
                branching_nodes = self.graphs[brain_id].get_branchings()
                if len(branching_nodes) > 0:
                    node = util.sample_once(branching_nodes)
                else:
                    outcome = 0
                    continue

            # Extract rooted subgraph
            subgraph = self.graphs[brain_id].get_rooted_subgraph(
                node, self.subgraph_radius
            )

            # Check branching
            if self.graphs[brain_id].degree(node) == 3:
                is_high_degree = self.graphs[brain_id].degree(node) > 3
                is_too_branchy = self.check_nearby_branching(brain_id, node)
                if is_too_branchy or is_high_degree:
                    continue

            # Check if node is close to merge site
            xyz = self.graphs[brain_id].node_xyz[node]
            d, _ = self.merge_site_kdtrees[brain_id].query(xyz)
            if d > 50:
                return brain_id, subgraph, 0

    def get_img_patch(self, brain_id, center):
        """
        Extracts and normalizes a 3D image patch from the specified whole-
        brain dataset.

        Parameters
        ----------
        brain_id : str
            Unique identifier of the whole-brain dataset to read from.
        center : numpy.ndarray
            Voxel coordinates of the patch center.

        Returns
        -------
        img_patch : numpy.ndarray
            Extracted image patch, which has been normalized and clipped to a
            maximum value of 300.
        """
        img_patch = self.img_readers[brain_id].read(center, self.patch_shape)
        img_patch = img_util.normalize(np.minimum(img_patch, 300))
        return img_patch

    def get_segment_mask(self, subgraph):
        """
        Generates a binary mask for a given subgraph within a patch.

        Parameters
        ----------
        subgraph : SkeletonGraph
            Rooted subgraph centered at the site node.

        Returns
        -------
        segment_mask : numpy.ndarray
            Binary mask for a given subgraph within a patch.
        """
        center = subgraph.get_voxel(0)
        segment_mask = np.zeros(self.patch_shape)
        for node1, node2 in subgraph.edges:
            # Get local voxel coordinates
            voxel1 = subgraph.get_local_voxel(node1, center, self.patch_shape)
            voxel2 = subgraph.get_local_voxel(node2, center, self.patch_shape)

            # Populate mask
            voxels = geometry_util.make_digital_line(voxel1, voxel2)
            img_util.annotate_voxels(segment_mask, voxels, kernel_size=3)
        return segment_mask

    # --- Helpers ---
    def __len__(self):
        """
        Returns the number of positive and negative examples of merge sites.

        Returns
        -------
        int
            Number of positive examples of merge sites.
        """
        return len(self.merge_sites_df)

    def check_nearby_branching(self, brain_id, root, max_depth=70, use_gt=False):
        """
        Checks if there is a branching node within a specified depth from the
        given node.

        Parameters
        ----------
        brain_id : str
            Unique identifier for graph to be searched.
        root : int
            Node ID.
        max_depth : float, optional
            Maximum depth (in microns) of search. Default is 20μm.
        use_gt : bool
            Indication of whether to check groundtruth graph. Default is
            False.

        Returns
        -------
        bool
            Indication of whether there is a nearby branching node.
        """
        graph = self.gt_graphs[brain_id] if use_gt else self.graphs[brain_id]
        queue = [(root, 0)]
        visited = set([root])
        while queue:
            # Visit node
            i, d_i = queue.pop()
            if graph.degree[i] > 2 and d_i > 0:
                return True

            # Update queue
            for j in graph.neighbors(i):
                d_j = d_i + graph.dist(i, j)
                if j not in visited and d_j < max_depth:
                    queue.append((j, d_j))
                    visited.add(j)
        return False

    def clip_fragments_to_groundtruth(self, brain_id, graph):
        """
        Removes any node from the given fragment that is more than 100μm from
        the ground truth graph.

        Parameters
        ----------
        brain_id : str
            Unique identifier for a whole-brain dataset.
        graph : SkeletonGraph
            Fragment graph to be clipped.
        """
        assert brain_id in self.gt_graphs, "Must load GT before fragments!"
        for i, xyz in enumerate(graph.node_xyz):
            if i in graph:
                d, _ = self.gt_graphs[brain_id].kdtree.query(xyz)
                if d > 100:
                    graph.remove_node(i)
        graph.relabel_nodes()

    def count_fragments(self):
        """
        Counts the number of fragments in the dataset.

        Returns
        -------
        cnt : int
            Number of fragments in the dataset.
        """
        cnt = 0
        for graph in self.graphs.values():
            cnt += nx.number_connected_components(graph)
        return cnt

    def has_fragment(self, idx):
        """
        Checks whether a neuron fragment exists in the corresponding graph.

        Parameters
        ----------
        idx : int
            Index of the merge site in "self.merge_sites_df" to check.

        Returns
        -------
        bool
            True if the fragment exists in the graph for the corresponding
            brain, False otherwise.
        """
<<<<<<< HEAD
        # Get idx info
=======
        # Get example info
>>>>>>> cab7cd59
        brain_id = self.merge_sites_df["brain_id"].iloc[idx]
        segment_id = self.merge_sites_df["segment_id"].iloc[idx]
        swc_id = f"{segment_id}.0"

        # Check for fragment
        if brain_id in self.graphs:
            return swc_id in self.graphs[brain_id].get_swc_ids()
        else:
            return False


class MergeSiteTrainDataset(MergeSiteDataset):
    """
    A class for storing and retrieving training examples.
    """

    def __init__(self, base_dataset=None, idxs=None):
        """
        Instantiates a MergeSiteTrainDataset object.

        Parameters
        ----------
        base_dataset : MergeSiteDataset, optional
            Dataset to be instantiated as a train dataset.
        idxs : List[int], optional
            Indices of examples to be kept in train dataset.
        """
        # Create sub-dataset
        subset_dataset = base_dataset.subset(self.__class__, idxs)
        self.__dict__.update(subset_dataset.__dict__)

        # Instance attributes
        self.transform = ImageTransforms()

    # --- Getters ---
    def __getitem__(self, idx):
        """
        Gets the example specified by the given index.

        Parameters
        ----------
        idx : int
            Index of example.

        Returns
        -------
        patches : numpy.ndarray
            Array of stacked channels containing the image patch and label
            mask with shape (2, D, H, W).
        subgraph : SkeletonGraph
            Rooted subgraph centered at the site node.
        label : int
            1 if the example is positive and 0 otherwise.
        """
        patches, subgraph, label = super().__getitem__(idx)
        self.transform(patches)
        return patches, subgraph, label

    def get_site(self, idx):
        """
        Retrieves a merge or nonmerge site specified by the given index.

        Parameters
        ----------
        idx : int
            Index of site to retrieve. Positive indices correspond to merge
            sites, non-positive indices correspond to non-merge sites.

        Returns
        -------
        brain_id : str
            Unique identifier of the brain containing the site.
        node : int
            Node ID of the site.
        label : int
            1 if the example is positive and 0 otherwise.
        """
        if idx > 0:
            return self.get_indexed_positive_site(idx)
        elif np.random.random() < self.random_negative_example_prob:
            return self.get_random_negative_site()
        else:
            return self.get_indexed_negative_site(abs(idx))


class MergeSiteValDataset(MergeSiteDataset):
    """
    A class for storing and retrieving validation examples.
    """

    def __init__(self, base_dataset=None, idxs=None):
        """
        Instantiates a MergeSiteValDataset object.

        Parameters
        ----------
        base_dataset : MergeSiteDataset, optional
            Dataset to be instantiated as a validation dataset.
        idxs : List[int], optional
            Indices of examples to be kept in validation dataset.
        """
        # Create sub-dataset
        subset_dataset = base_dataset.subset(self.__class__, idxs)
        self.__dict__.update(subset_dataset.__dict__)

        # Instance attributes
        self.negative_examples = self.generate_negative_examples()

    def generate_negative_examples(self):
        """
        Generates examples of non-merge sites by sampling points on fragments
        that are sufficiently far from a merge site.

        Returns
        -------
        negative_examples : List[dict]
            Dataframe containing non-merge sites that are specified by a brain
            and node ID.
        """
        negative_examples = list()
        for i in range(len(self)):
            # Get example
            if np.random.random() < self.random_negative_example_prob:
                brain_id, subgraph, _ = self.get_random_negative_site()
            else:
                brain_id, subgraph, _ = super().get_indexed_negative_site(i)

            # Store info
            negative_examples.append(
                {"brain_id": brain_id, "subgraph": subgraph}
            )
        return negative_examples

    # --- Getters ---
    def get_site(self, idx):
        """
        Retrieves a merge or nonmerge site specified by the given index.

        Parameters
        ----------
        idx : int
            Index of site to retrieve. Positive indices correspond to merge
            sites, non-positive indices correspond to non-merge sites.

        Returns
        -------
        brain_id : str
            Unique identifier of the brain containing the site.
        node : int
            Node ID of the site.
        label : int
            1 if the example is positive and 0 otherwise.
        """
        if idx > 0:
            return self.get_indexed_positive_site(idx)
        else:
            return self.get_indexed_negative_site(abs(idx))

    def get_indexed_negative_site(self, idx):
        """
        Gets the negative example corresponding to the given index.

        Parameters
        ----------
        idx : int
            Index of example.

        Returns
        -------
        brain_id : str
            Unique identifier for the whole-brain dataset containing the site.
        node : int
            Node ID of the site.
        label : int
            Label of example.
        """
        brain_id = self.negative_examples[idx]["brain_id"]
        subgraph = self.negative_examples[idx]["subgraph"]
        return brain_id, subgraph, 0


# --- DataLoaders ---
class MergeSiteDataLoader(DataLoader):
    """
    A custom DataLoader class that uses multithreading to read image patches
    from the cloud to form batches.
    """

    def __init__(
        self, dataset, batch_size=32, is_multimodal=False, sampler=None
    ):
        """
        Instantiates a MergeSiteDataLoader object.

        Parameters
        ----------
        dataset : MergeSiteDataset
            Dataset to be iterated over to train or validate.
        batch_size : int, optional
            Number of examples in each batch. Default is 32.
        is_multimodal : bool, optional
            Indication of whether the loaded data is multimodal. Default is
            False.
        """
        # Call parent class
        super().__init__(dataset, batch_size=batch_size, sampler=sampler)

        # Instance attributes
        self.is_multimodal = is_multimodal
        self.patches_shape = (2,) + self.dataset.patch_shape

    # --- Core Routines ---
    def __iter__(self):
        """
        Generates batches of examples for training and validation.

        Returns
        -------
        iterator
            Generates batch of examples used during training and validation.
        """
        # Set indices
        idxs = np.arange(-len(self.dataset) + 1, len(self.dataset))
        random.shuffle(idxs)

        # Iterate over indices
        for start in range(0, len(idxs), self.batch_size):
            end = min(start + self.batch_size, len(idxs))
            if self.is_multimodal:
                yield self._load_multimodal_batch(idxs[start: end])
            else:
                yield self._load_batch(idxs[start: end])

    def _load_batch(self, batch_idxs):
        """
        Loads a batch of samples from the dataset using multithreading.

        Parameters
        ----------
        batch_idxs : List[int]
            Indices of the dataset items to include in the batch.

        Returns
        -------
        patches : torch.Tensor
            Image patches for the batch.
        labels : torch.Tensor
            Labels corresponding to each patch.
        """
        with ThreadPoolExecutor() as executor:
            # Assign threads
            threads = list()
            for idx in batch_idxs:
                threads.append(executor.submit(self.dataset.__getitem__, idx))

            # Store results
            patches = np.zeros((len(batch_idxs),) + self.patches_shape)
            labels = np.zeros((len(batch_idxs), 1))
            for i, thread in enumerate(as_completed(threads)):
                patches[i], _, labels[i] = thread.result()
        return ml_util.to_tensor(patches), ml_util.to_tensor(labels)

    def _load_multimodal_batch(self, batch_idxs):
        """
        Loads a batch of samples from the dataset using multithreading.

        Parameters
        ----------
        batch_idxs : List[int]
            Indices of the dataset items to include in the batch.

        Returns
        -------
        batch : Dict[str, torch.Tensor]
            Dictionary that maps modality names to batch features.
        labels : torch.Tensor
            Labels corresponding to each patch.
        """
        with ThreadPoolExecutor() as executor:
            # Assign threads
            threads = list()
            for idx in batch_idxs:
                threads.append(executor.submit(self.dataset.__getitem__, idx))

            # Store results
            patches = np.zeros((len(batch_idxs),) + self.patches_shape)
            labels = np.zeros((len(batch_idxs), 1))
            point_clouds = np.zeros((len(batch_idxs), 3600, 3))
            for i, thread in enumerate(as_completed(threads)):
                patches[i], subgraph, labels[i] = thread.result()
                point_clouds[i] = subgraph_to_point_cloud(subgraph).T

        # Set batch dictionary
        batch = ml_util.TensorDict(
            {
                "img": ml_util.to_tensor(patches),
                "point_cloud": ml_util.to_tensor(point_clouds),
            }
        )
        return batch, ml_util.to_tensor(labels)<|MERGE_RESOLUTION|>--- conflicted
+++ resolved
@@ -568,11 +568,7 @@
             True if the fragment exists in the graph for the corresponding
             brain, False otherwise.
         """
-<<<<<<< HEAD
-        # Get idx info
-=======
         # Get example info
->>>>>>> cab7cd59
         brain_id = self.merge_sites_df["brain_id"].iloc[idx]
         segment_id = self.merge_sites_df["segment_id"].iloc[idx]
         swc_id = f"{segment_id}.0"
