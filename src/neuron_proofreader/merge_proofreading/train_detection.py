--- conflicted
+++ resolved
@@ -350,17 +350,11 @@
     def clip_fragments_to_groundtruth(self, brain_id, graph):
         assert brain_id in self.gt_graphs, "Must load GT before fragments!"
         kdtree = KDTree(self.gt_graphs[brain_id].node_xyz)
-        cnt = 0
         for i, xyz in enumerate(graph.node_xyz):
             if i in graph:
                 d, _ = kdtree.query(xyz)
-<<<<<<< HEAD
                 if d > 80:
-=======
-                if d > 30:
->>>>>>> 1daec7d3
                     graph.remove_node(i)
-                    cnt += 1
 
     def __len__(self):
         """
