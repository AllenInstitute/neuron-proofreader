"""
Created on Wed August 4 16:00:00 2025

@author: Anna Grim
@email: anna.grim@alleninstitute.org

Code for detecting merge mistakes on skeletons generated from an automated
image segmentation.

"""

from abc import ABC, abstractmethod
from concurrent.futures import FIRST_COMPLETED, ThreadPoolExecutor, wait
from torch.nn.functional import sigmoid
from torch.utils.data import IterableDataset
from time import time
from tqdm import tqdm

import networkx as nx
import numpy as np
import os
import torch

from neuron_proofreader.machine_learning.point_cloud_models import (
    subgraph_to_point_cloud,
)
from neuron_proofreader.utils import img_util, ml_util, swc_util, util


class MergeDetector:

    def __init__(
        self,
        dataset,
        model,
        model_path,
        device="cuda",
        remove_detected_sites=False,
        threshold=0.4,
    ):
        # Instance attributes
        self.dataset = dataset
        self.device = device
        self.node_preds = np.ones((len(dataset.graph.node_xyz))) * 1e-2
        self.patch_shape = dataset.patch_shape
        self.remove_detected_sites = remove_detected_sites
        self.threshold = threshold

        # Load model
        self.model = model
        ml_util.load_model(model, model_path, device=self.device)

    # --- Core routines
    def search_graph(self):
        # Initialize progress bar
        pbar = tqdm(total=self.dataset.estimate_iterations())
        t0 = time()

        # Iterate over dataset
        likelihoods = list()
        merge_sites = list()
        for nodes, x_nodes in self.dataset:
            y_nodes = self.predict(x_nodes)
            idxs = np.where(y_nodes > self.threshold)[0]
            if len(idxs) > 0:
                merge_sites.extend(nodes[idxs].tolist())
                likelihoods.extend(y_nodes[idxs].tolist())

            self.node_preds[np.array(nodes)] = y_nodes
            pbar.update(len(nodes))

        # Non-maximum suppression of detected sites
        merge_sites = self.filter_with_nms(merge_sites, likelihoods)
        rate = self.dataset.distance_traversed / (time() - t0)

        # Report results
        print("\n# Detected Merge Sites:", len(merge_sites))
        print(f"Distance Traversed: {self.dataset.distance_traversed:.2f}μm")
        print(f"Merge Proofreading Rate: {rate:.2f}μm/s")

        # Remove merge mistakes (optional)
        if self.remove_detected_sites:
            pass
        return merge_sites

    def predict(self, x_nodes):
        """
        Predicts merge site likelihoods for the given node features.

        Parameters
        ----------
        x_nodes : torch.Tensor
            Node features.

        Returns
        -------
        numpy.ndarray
            Predicted merge site likelihoods.
        """
        with torch.no_grad():
            x_nodes = x_nodes.to(self.device)
            y_nodes = sigmoid(self.model(x_nodes))
            return np.squeeze(ml_util.to_cpu(y_nodes, to_numpy=True), axis=1)

    def filter_with_nms(self, merge_sites, likelihoods):
        # Sort by confidence
        idxs = np.argsort(likelihoods)
        merge_sites = [merge_sites[i] for i in idxs]

        # NMS
        merge_sites_set = set(merge_sites)
        filtered_merge_sites = set()
        while merge_sites:
            # Local max
            root = merge_sites.pop()
            xyz_root = self.dataset.graph.node_xyz[root]
            if root in merge_sites_set:
                filtered_merge_sites.add(root)
                merge_sites_set.remove(root)
            else:
                continue

            # Suppress neighborhood
            queue = [(root, 0)]
            visited = set([root])
            while queue:
                # Visit node
                i, dist_i = queue.pop()
                if i in merge_sites_set:
                    xyz_i = self.dataset.graph.node_xyz[i]
                    iou = img_util.compute_iou3d(
                        xyz_i, xyz_root, self.patch_shape, self.patch_shape
                    )
                    if iou > 0.35:
                        merge_sites_set.remove(i)
                        self.node_preds[i] = 1

                # Populate queue
                for j in self.dataset.graph.neighbors(i):
                    dist_j = dist_i + self.dataset.graph.dist(i, j)
                    if j not in visited and dist_j < self.patch_shape[0]:
                        queue.append((j, dist_j))
                        visited.add(j)
        return filtered_merge_sites

    def remove_merge_sites(self, detected_merge_sites):
        pass

<<<<<<< HEAD
    def save_results(self, output_dir, upload_to_s3=False):
=======
    def save_results(self, output_dir, output_prefix_s3=None):
>>>>>>> e2550565
        # Get predicted merge sites
        nodes = np.where(self.node_preds >= self.threshold)[0]
        detected_sites = [self.dataset.graph.node_xyz[i] for i in nodes]

        # Save predicted merge sites
        zip_path = os.path.join(output_dir, "detected_sites.zip")
        swc_util.write_points(
            zip_path,
            detected_sites,
            color="1.0 0.0 0.0",
            prefix="merge-site",
            radius=10,
        )

        # Save fragments
        fragments_path = os.path.join(output_dir, "fragments.zip")
        self.dataset.graph.to_zipped_swcs(fragments_path)

        # Upload results to S3 (if applicable)
        if output_prefix_s3:
            bucket_name, prefix = util.parse_cloud_path(output_prefix_s3)
            util.upload_dir_to_s3(self.output_dir, bucket_name, prefix)


# --- Data Handling ---
class GraphDataset(IterableDataset, ABC):

    def __init__(
        self,
        graph,
        img_path,
        patch_shape,
        batch_size=16,
        is_multimodal=False,
        min_size=0,
        prefetch=128,
        subgraph_radius=100
    ):
        # Call parent class
        super().__init__()

        # Instance attributes
        self.batch_size = batch_size
        self.distance_traversed = 0
        self.graph = graph
        self.is_multimodal = is_multimodal
        self.min_size = min_size
        self.patch_shape = patch_shape
        self.prefetch = prefetch
        self.subgraph_radius = subgraph_radius

        # Batch getter
        if is_multimodal:
            self.get_batch = self._get_multimodal_batch
        else:
            self.get_batch = self._get_batch

        # Image reader
        self.img_reader = img_util.TensorStoreReader(img_path)

    # --- Core routines ---
    def __iter__(self):
        # Find fragment IDs to check
        valid_ids = self.find_fragments_to_search()

        # Search graph
        visited_ids = set()
        for u in self.graph.get_leafs():
            component_id = self.graph.node_component_id[u]
            if component_id not in visited_ids and component_id in valid_ids:
                visited_ids.add(component_id)
                yield from self._generate_batches_from_component(u)

    @abstractmethod
    def _generate_batches_from_component(self, root):
        """
        Abstract method to be implemented by subclasses.
        """
        pass

    @abstractmethod
    def _generate_batch_nodes(self, root):
        """
        Abstract method to be implemented by subclasses.
        """

    # --- Helpers ---
    @abstractmethod
    def estimate_iterations(self):
        pass

    def find_fragments_to_search(self):
        component_ids = set()
        for nodes in nx.connected_components(self.graph):
            # Compute path length
            node = util.sample_once(list(nodes))
            length = self.graph.path_length(
                root=node, max_depth=self.min_size
            )

            # Check if path length satisfies threshold
            if length > self.min_size:
                component_ids.add(self.graph.node_component_id[node])
        return component_ids

    def get_patch_centers(self, nodes):
        patch_centers = [self.graph.get_voxel(u) for u in nodes]
        return np.array(patch_centers, dtype=int)

    def get_label_mask(self, nodes, img_shape, offset):
        label_mask = np.zeros(img_shape)
        queue = list(nodes)
        visited = set(nodes)
        while queue:
            # Visit node
            node = queue.pop()
            voxel = self.graph.get_voxel(node) - offset
            is_contained = img_util.is_contained(voxel, img_shape, buffer=3)
            if is_contained:
                label_mask[
                    voxel[0] - 2: voxel[0] + 3,
                    voxel[1] - 2: voxel[1] + 3,
                    voxel[2] - 2: voxel[2] + 3
                ] = 1

            # Update queue
            if is_contained:
                for nb in self.graph.neighbors(node):
                    if nb not in visited:
                        queue.append(nb)
                        visited.add(nb)
        return label_mask

    def read_superchunk(self, nodes):
        # Compute bounding box
        patch_centers = self.get_patch_centers(nodes)
        buffer = np.array(self.patch_shape) / 2
        start = patch_centers.min(axis=0) - buffer
        end = patch_centers.max(axis=0) + buffer + 1

        # Read image
        shape = (end - start).astype(int)
        center = (start + shape // 2).astype(int)
        superchunk = self.img_reader.read(center, shape)
        return superchunk, start.astype(int)


class DenseGraphDataset(GraphDataset):

    def __init__(
        self,
        graph,
        img_path,
        patch_shape,
        batch_size=16,
        is_multimodal=False,
        min_size=0,
        prefetch=128,
        step_size=10,
        subgraph_radius=100
    ):
        # Call parent class
        super().__init__(
            graph,
            img_path,
            patch_shape,
            batch_size=batch_size,
            is_multimodal=is_multimodal,
            min_size=min_size,
            prefetch=prefetch,
            subgraph_radius=subgraph_radius
        )

        # Instance attributes
        self.step_size = step_size

    def _generate_batches_from_component(self, root):
        # Subroutines
        def submit_thread():
            try:
                nodes = next(batch_nodes_generator)
                thread = executor.submit(self.read_superchunk, nodes)
                pending[thread] = nodes
            except StopIteration:
                pass

        # Main
        batch_nodes_generator = self._generate_batch_nodes(root)
        with ThreadPoolExecutor(max_workers=128) as executor:
            try:
                # Prefetch batches
                pending = dict()
                for _ in range(self.prefetch):
                    submit_thread()

                # Yield batches
                while pending:
                    done, _ = wait(pending.keys(), return_when=FIRST_COMPLETED)
                    for thread in done:
                        # Process completed thread
                        nodes = pending.pop(thread)
                        img, offset = thread.result()
                        yield self.get_batch(nodes, img, offset)

                        # Continue submitting threads
                        submit_thread()
            finally:
                pass

    def _generate_batch_nodes(self, root):
        """
        Generates batches of nodes from the connected component that contains
        the given root node.

        Returns
        -------
        Iterator[numpy.ndarray]
            Generator that yields batches of nodes from the connected
            component containing the given root node.
        """
        nodes = list()
        for i, j in nx.dfs_edges(self.graph, source=root):
            # Check if starting new batch
            self.distance_traversed += self.graph.dist(i, j)
            if len(nodes) == 0:
                root = i
                last_node = i
                nodes.append(i)

            # Check whether to yield batch
            is_node_far = self.graph.dist(root, j) > 512
            is_batch_full = len(nodes) == self.batch_size
            if is_node_far or is_batch_full:
                # Yield nodes in batch
                yield np.array(nodes, dtype=int)

                # Reset batch metadata
                nodes = list()

            # Visit j
            is_next = self.graph.dist(last_node, j) >= self.step_size - 2
            is_branching = self.graph.degree[j] >= 3
            if is_next or is_branching:
                last_node = j
                nodes.append(j)
                if len(nodes) == 1:
                    root = j

        # Yield any remaining nodes after the loop
        if nodes:
            yield np.array(nodes, dtype=int)

    def _get_batch(self, nodes, img, offset):
        # Initializations
        label_mask = self.get_label_mask(nodes, img.shape, offset)
        patch_centers = self.get_patch_centers(nodes) - offset

        # Populate batch array
        batch = np.empty((len(patch_centers), 2,) + self.patch_shape)
        for i, center in enumerate(patch_centers):
            s = img_util.get_slices(center, self.patch_shape)
            batch[i, 0, ...] = img_util.normalize(np.minimum(img[s], 300))
            batch[i, 1, ...] = label_mask[s]
        return nodes, torch.tensor(batch, dtype=torch.float)

    def _get_multimodal_batch(self, nodes, img, offset):
        # Initializations
        label_mask = self.get_label_mask(nodes, img.shape, offset)
        patch_centers = self.get_patch_centers(nodes) - offset
        batch_size = len(nodes)

        # Populate batch array
        patches = np.empty((batch_size, 2,) + self.patch_shape)
        point_clouds = np.empty((batch_size, 3, 3600), dtype=np.float32)
        for i, (node, center) in enumerate(zip(nodes, patch_centers)):
            s = img_util.get_slices(center, self.patch_shape)
            patches[i, 0, ...] = img_util.normalize(np.minimum(img[s], 300))
            patches[i, 1, ...] = label_mask[s]

            subgraph = self.graph.get_rooted_subgraph(node, self.subgraph_radius)
            point_clouds[i] = subgraph_to_point_cloud(subgraph)

        # Build batch dictionary
        batch = ml_util.TensorDict({
            "img": ml_util.to_tensor(patches),
            "point_cloud": ml_util.to_tensor(point_clouds)
        })
        return nodes, batch

    # --- Helpers ---
    def estimate_iterations(self):
        """
        Estimates the number of iterations required to search graph.

        Returns
        -------
        int
            Estimated number of iterations required to search graph.
        """
        length = 0
<<<<<<< HEAD
=======
        n_components_to_search = 0
>>>>>>> e2550565
        for nodes in nx.connected_components(self.graph):
            node = util.sample_once(nodes)
            length_component = self.graph.path_length(root=node)
            if length_component > self.min_size:
                length += length_component
<<<<<<< HEAD
=======
                n_components_to_search += 1
        print("# Connected Components to Search:", n_components_to_search)
>>>>>>> e2550565
        return int(length / self.step_size)


class SparseGraphDataset(GraphDataset):

    def __init__(
        self,
        graph,
        img_path,
        patch_shape,
        batch_size=16,
        is_multimodal=False,
        min_size=0,
        prefetch=128,
        subgraph_radius=100
    ):
        # Call parent class
        super().__init__(
            graph,
            img_path,
            patch_shape,
            batch_size=batch_size,
            is_multimodal=is_multimodal,
            prefetch=prefetch,
            subgraph_radius=subgraph_radius
        )

    def _generate_batches_from_component(self):
        pass

    def _generate_batch_nodes(self, root):
        nodes = list()
        patch_centers = list()
        for i, j in nx.dfs_edges(self.graph, source=root):
            # Check if starting new batch
            self.distance_traversed += self.graph.dist(i, j)
            if len(patch_centers) == 0 and self.graph.degree[i] > 2:
                root = i
                nodes.append(i)
                patch_centers.append(self.graph.get_voxel(i))

            # Check whether to yield batch
            is_node_far = self.graph.dist(root, j) > 512
            is_batch_full = len(patch_centers) == self.batch_size
            if is_node_far or is_batch_full:
                # Yield batch metadata
                patch_centers = np.array(patch_centers, dtype=int)
                nodes = np.array(nodes, dtype=int)
                yield nodes, patch_centers

                # Reset batch metadata
                nodes = list()
                patch_centers = list()

            # Visit j
            if self.graph.degree[j] > 2:
                nodes.append(j)
                patch_centers.append(self.graph.get_voxel(j))
                if len(patch_centers) == 1:
                    root = j

    # --- Helpers ---
    def estimate_iterations(self):
        """
        Estimates the number of iterations required to search graph.

        Returns
        -------
        int
            Estimated number of iterations required to search graph.
        """
        return len(self.dataset.graph.get_branchings())<|MERGE_RESOLUTION|>--- conflicted
+++ resolved
@@ -146,11 +146,7 @@
     def remove_merge_sites(self, detected_merge_sites):
         pass
 
-<<<<<<< HEAD
-    def save_results(self, output_dir, upload_to_s3=False):
-=======
     def save_results(self, output_dir, output_prefix_s3=None):
->>>>>>> e2550565
         # Get predicted merge sites
         nodes = np.where(self.node_preds >= self.threshold)[0]
         detected_sites = [self.dataset.graph.node_xyz[i] for i in nodes]
@@ -451,20 +447,14 @@
             Estimated number of iterations required to search graph.
         """
         length = 0
-<<<<<<< HEAD
-=======
         n_components_to_search = 0
->>>>>>> e2550565
         for nodes in nx.connected_components(self.graph):
             node = util.sample_once(nodes)
             length_component = self.graph.path_length(root=node)
             if length_component > self.min_size:
                 length += length_component
-<<<<<<< HEAD
-=======
                 n_components_to_search += 1
         print("# Connected Components to Search:", n_components_to_search)
->>>>>>> e2550565
         return int(length / self.step_size)
 
 
