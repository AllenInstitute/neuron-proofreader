"""
Created on Wed August 4 16:00:00 2025

@author: Anna Grim
@email: anna.grim@alleninstitute.org

Code for detecting merge mistakes on skeletons generated from an automated
image segmentation.

"""

from abc import ABC, abstractmethod
from concurrent.futures import FIRST_COMPLETED, ThreadPoolExecutor, wait
from torch.nn.functional import sigmoid
from torch.utils.data import IterableDataset
from time import time
from tqdm import tqdm

import networkx as nx
import numpy as np
import os
import torch

from neuron_proofreader.machine_learning.point_cloud_models import (
    subgraph_to_point_cloud,
)
from neuron_proofreader.utils import img_util, ml_util, swc_util, util


class MergeDetector:

    def __init__(
        self,
        dataset,
        model,
        model_path,
        device="cuda",
        remove_detected_sites=False,
        threshold=0.4,
    ):
        # Instance attributes
        self.dataset = dataset
        self.device = device
        self.node_preds = np.ones((len(dataset.graph.node_xyz))) * 1e-2
        self.patch_shape = dataset.patch_shape
        self.remove_detected_sites = remove_detected_sites
        self.threshold = threshold

        # Load model
        self.model = model
        ml_util.load_model(model, model_path, device=self.device)

    # --- Core routines
    def search_graph(self):
        # Initialize progress bar
        pbar = tqdm(total=self.dataset.estimate_iterations())
        t0 = time()

        # Iterate over dataset
        likelihoods = list()
        merge_sites = list()
        for nodes, x_nodes in self.dataset:
            y_nodes = self.predict(x_nodes)
            idxs = np.where(y_nodes > self.threshold)[0]
            if len(idxs) > 0:
                merge_sites.extend(nodes[idxs].tolist())
                likelihoods.extend(y_nodes[idxs].tolist())

            self.node_preds[np.array(nodes)] = y_nodes
            pbar.update(len(nodes))

        # Non-maximum suppression of detected sites
        merge_sites = self.filter_with_nms(merge_sites, likelihoods)
        rate = self.dataset.distance_traversed / (time() - t0)

        # Report results
        print("\n# Detected Merge Sites:", len(merge_sites))
        print(f"Distance Traversed: {self.dataset.distance_traversed:.2f}μm")
        print(f"Merge Proofreading Rate: {rate:.2f}μm/s")

        # Remove merge mistakes (optional)
        if self.remove_detected_sites:
            pass
        return merge_sites

    def predict(self, x_nodes):
        """
        Predicts merge site likelihoods for the given node features.

        Parameters
        ----------
        x_nodes : torch.Tensor
            Node features.

        Returns
        -------
        numpy.ndarray
            Predicted merge site likelihoods.
        """
        with torch.no_grad():
            x_nodes = x_nodes.to(self.device)
            y_nodes = sigmoid(self.model(x_nodes))
            return np.squeeze(ml_util.to_cpu(y_nodes, to_numpy=True), axis=1)

    def filter_with_nms(self, merge_sites, likelihoods):
        # Sort by confidence
        idxs = np.argsort(likelihoods)
        merge_sites = [merge_sites[i] for i in idxs]

        # NMS
        merge_sites_set = set(merge_sites)
        filtered_merge_sites = set()
        while merge_sites:
            # Local max
            root = merge_sites.pop()
            xyz_root = self.dataset.graph.node_xyz[root]
            if root in merge_sites_set:
                filtered_merge_sites.add(root)
                merge_sites_set.remove(root)
            else:
                continue

            # Suppress neighborhood
            queue = [(root, 0)]
            visited = set([root])
            while queue:
                # Visit node
                i, dist_i = queue.pop()
                if i in merge_sites_set:
                    xyz_i = self.dataset.graph.node_xyz[i]
                    iou = img_util.compute_iou3d(
                        xyz_i, xyz_root, self.patch_shape, self.patch_shape
                    )
                    if iou > 0.35:
                        merge_sites_set.remove(i)
                        self.node_preds[i] = 1

                # Populate queue
                for j in self.dataset.graph.neighbors(i):
                    dist_j = dist_i + self.dataset.graph.dist(i, j)
                    if j not in visited and dist_j < self.patch_shape[0]:
                        queue.append((j, dist_j))
                        visited.add(j)
        return filtered_merge_sites

    def remove_merge_sites(self, detected_merge_sites):
        pass

<<<<<<< HEAD
    # --- Helpers ---
    def save_results(self, output_dir, upload_to_s3=False):
=======
    def save_results(self, output_dir, output_prefix_s3=None):
>>>>>>> 79b8f806
        # Get predicted merge sites
        nodes = np.where(self.node_preds >= self.threshold)[0]
        detected_sites = [self.dataset.graph.node_xyz[i] for i in nodes]

        # Save predicted merge sites
        zip_path = os.path.join(output_dir, "detected_sites.zip")
        swc_util.write_points(
            zip_path,
            detected_sites,
            color="1.0 0.0 0.0",
            prefix="merge-site",
            radius=10,
        )

<<<<<<< HEAD
    def save_parameters(self, output_dir):
        json_path = os.path.join(output_dir, "detection_parameters.json")
        parameters = {
            "accept_threshold": self.threshold,
            "is_multimodal": self.dataset.is_multimodal,
            "min_search_size": self.dataset.min_size,
            "patch_shape": self.patch_shape,
            "remove_detected_sites": self.remove_detected_sites,
            "search_mode": self.dataset.search_mode,
            "subgraph_radius": self.dataset.subgraph_radius,
        }
        util.write_json(json_path, parameters)
=======
        # Save fragments
        fragments_path = os.path.join(output_dir, "fragments.zip")
        self.dataset.graph.to_zipped_swcs(fragments_path)

        # Upload results to S3 (if applicable)
        if output_prefix_s3:
            bucket_name, prefix = util.parse_cloud_path(output_prefix_s3)
            util.upload_dir_to_s3(self.output_dir, bucket_name, prefix)
>>>>>>> 79b8f806


# --- Data Handling ---
class GraphDataset(IterableDataset, ABC):

    def __init__(
        self,
        graph,
        img_path,
        patch_shape,
        batch_size=16,
        is_multimodal=False,
        min_search_size=0,
        prefetch=128,
        subgraph_radius=100
    ):
        # Call parent class
        super().__init__()

        # Instance attributes
        self.batch_size = batch_size
        self.distance_traversed = 0
        self.graph = graph
        self.is_multimodal = is_multimodal
        self.min_size = min_search_size
        self.patch_shape = patch_shape
        self.prefetch = prefetch
        self.subgraph_radius = subgraph_radius

        # Batch getter
        if is_multimodal:
            self.get_batch = self._get_multimodal_batch
        else:
            self.get_batch = self._get_batch

        # Image reader
        self.img_reader = img_util.TensorStoreReader(img_path)

    # --- Core routines ---
    def __iter__(self):
        # Find fragment IDs to check
        valid_ids = self.find_fragments_to_search()

        # Search graph
        visited_ids = set()
        for u in self.graph.get_leafs():
            component_id = self.graph.node_component_id[u]
            if component_id not in visited_ids and component_id in valid_ids:
                visited_ids.add(component_id)
                yield from self._generate_batches_from_component(u)

    @abstractmethod
    def _generate_batches_from_component(self, root):
        """
        Abstract method to be implemented by subclasses.
        """
        pass

    @abstractmethod
    def _generate_batch_nodes(self, root):
        """
        Abstract method to be implemented by subclasses.
        """

    # --- Helpers ---
    @abstractmethod
    def estimate_iterations(self):
        pass

    def find_fragments_to_search(self):
        component_ids = set()
        for nodes in nx.connected_components(self.graph):
            # Compute path length
            node = util.sample_once(list(nodes))
            length = self.graph.path_length(
                root=node, max_depth=self.min_size
            )

            # Check if path length satisfies threshold
            if length > self.min_size:
                component_ids.add(self.graph.node_component_id[node])
        return component_ids

    def get_patch_centers(self, nodes):
        patch_centers = [self.graph.get_voxel(u) for u in nodes]
        return np.array(patch_centers, dtype=int)

    def get_label_mask(self, nodes, img_shape, offset):
        label_mask = np.zeros(img_shape)
        queue = list(nodes)
        visited = set(nodes)
        while queue:
            # Visit node
            node = queue.pop()
            voxel = self.graph.get_voxel(node) - offset
            is_contained = img_util.is_contained(voxel, img_shape, buffer=3)
            if is_contained:
                label_mask[
                    voxel[0] - 2: voxel[0] + 3,
                    voxel[1] - 2: voxel[1] + 3,
                    voxel[2] - 2: voxel[2] + 3
                ] = 1

            # Update queue
            if is_contained:
                for nb in self.graph.neighbors(node):
                    if nb not in visited:
                        queue.append(nb)
                        visited.add(nb)
        return label_mask

    def read_superchunk(self, nodes):
        # Compute bounding box
        patch_centers = self.get_patch_centers(nodes)
        buffer = np.array(self.patch_shape) / 2
        start = patch_centers.min(axis=0) - buffer
        end = patch_centers.max(axis=0) + buffer + 1

        # Read image
        shape = (end - start).astype(int)
        center = (start + shape // 2).astype(int)
        superchunk = self.img_reader.read(center, shape)
        return superchunk, start.astype(int)


class DenseGraphDataset(GraphDataset):

    def __init__(
        self,
        graph,
        img_path,
        patch_shape,
        batch_size=16,
        is_multimodal=False,
        min_search_size=0,
        prefetch=128,
        step_size=10,
        subgraph_radius=100
    ):
        # Call parent class
        super().__init__(
            graph,
            img_path,
            patch_shape,
            batch_size=batch_size,
            is_multimodal=is_multimodal,
            min_search_size=min_search_size,
            prefetch=prefetch,
            subgraph_radius=subgraph_radius
        )

        # Instance attributes
        self.search_mode = "dense"
        self.step_size = step_size

    def _generate_batches_from_component(self, root):
        # Subroutines
        def submit_thread():
            try:
                nodes = next(batch_nodes_generator)
                thread = executor.submit(self.read_superchunk, nodes)
                pending[thread] = nodes
            except StopIteration:
                pass

        # Main
        batch_nodes_generator = self._generate_batch_nodes(root)
        with ThreadPoolExecutor(max_workers=128) as executor:
            try:
                # Prefetch batches
                pending = dict()
                for _ in range(self.prefetch):
                    submit_thread()

                # Yield batches
                while pending:
                    done, _ = wait(pending.keys(), return_when=FIRST_COMPLETED)
                    for thread in done:
                        # Process completed thread
                        nodes = pending.pop(thread)
                        img, offset = thread.result()
                        yield self.get_batch(nodes, img, offset)

                        # Continue submitting threads
                        submit_thread()
            finally:
                pass

    def _generate_batch_nodes(self, root):
        """
        Generates batches of nodes from the connected component that contains
        the given root node.

        Returns
        -------
        Iterator[numpy.ndarray]
            Generator that yields batches of nodes from the connected
            component containing the given root node.
        """
        nodes = list()
        for i, j in nx.dfs_edges(self.graph, source=root):
            # Check if starting new batch
            self.distance_traversed += self.graph.dist(i, j)
            if len(nodes) == 0:
                root = i
                last_node = i
                nodes.append(i)

            # Check whether to yield batch
            is_node_far = self.graph.dist(root, j) > 512
            is_batch_full = len(nodes) == self.batch_size
            if is_node_far or is_batch_full:
                # Yield nodes in batch
                yield np.array(nodes, dtype=int)

                # Reset batch metadata
                nodes = list()

            # Visit j
            is_next = self.graph.dist(last_node, j) >= self.step_size - 2
            is_branching = self.graph.degree[j] >= 3
            if is_next or is_branching:
                last_node = j
                nodes.append(j)
                if len(nodes) == 1:
                    root = j

        # Yield any remaining nodes after the loop
        if nodes:
            yield np.array(nodes, dtype=int)

    def _get_batch(self, nodes, img, offset):
        # Initializations
        label_mask = self.get_label_mask(nodes, img.shape, offset)
        patch_centers = self.get_patch_centers(nodes) - offset

        # Populate batch array
        batch = np.empty((len(patch_centers), 2,) + self.patch_shape)
        for i, center in enumerate(patch_centers):
            s = img_util.get_slices(center, self.patch_shape)
            batch[i, 0, ...] = img_util.normalize(np.minimum(img[s], 300))
            batch[i, 1, ...] = label_mask[s]
        return nodes, torch.tensor(batch, dtype=torch.float)

    def _get_multimodal_batch(self, nodes, img, offset):
        # Initializations
        label_mask = self.get_label_mask(nodes, img.shape, offset)
        patch_centers = self.get_patch_centers(nodes) - offset
        batch_size = len(nodes)

        # Populate batch array
        patches = np.empty((batch_size, 2,) + self.patch_shape)
        point_clouds = np.empty((batch_size, 3, 3600), dtype=np.float32)
        for i, (node, center) in enumerate(zip(nodes, patch_centers)):
            s = img_util.get_slices(center, self.patch_shape)
            patches[i, 0, ...] = img_util.normalize(np.minimum(img[s], 300))
            patches[i, 1, ...] = label_mask[s]

            subgraph = self.graph.get_rooted_subgraph(node, self.subgraph_radius)
            point_clouds[i] = subgraph_to_point_cloud(subgraph)

        # Build batch dictionary
        batch = ml_util.TensorDict({
            "img": ml_util.to_tensor(patches),
            "point_cloud": ml_util.to_tensor(point_clouds)
        })
        return nodes, batch

    # --- Helpers ---
    def estimate_iterations(self):
        """
        Estimates the number of iterations required to search graph.

        Returns
        -------
        int
            Estimated number of iterations required to search graph.
        """
        length = 0
<<<<<<< HEAD
        n_componenets = 0
=======
        n_components_to_search = 0
>>>>>>> 79b8f806
        for nodes in nx.connected_components(self.graph):
            node = util.sample_once(nodes)
            length_component = self.graph.path_length(root=node)
            if length_component > self.min_size:
                length += length_component
<<<<<<< HEAD
                n_componenets += 1
        print("# Fragments to Search:", n_componenets)
=======
                n_components_to_search += 1
        print("# Connected Components to Search:", n_components_to_search)
>>>>>>> 79b8f806
        return int(length / self.step_size)


class SparseGraphDataset(GraphDataset):

    def __init__(
        self,
        graph,
        img_path,
        patch_shape,
        batch_size=16,
        is_multimodal=False,
        min_search_size=0,
        prefetch=128,
        subgraph_radius=100
    ):
        # Call parent class
        super().__init__(
            graph,
            img_path,
            patch_shape,
            batch_size=batch_size,
            is_multimodal=is_multimodal,
            min_search_size=min_search_size,
            prefetch=prefetch,
            subgraph_radius=subgraph_radius
        )

        # Instance attributes
        self.search_mode = "branching_points"

    def _generate_batches_from_component(self):
        pass

    def _generate_batch_nodes(self, root):
        nodes = list()
        patch_centers = list()
        for i, j in nx.dfs_edges(self.graph, source=root):
            # Check if starting new batch
            self.distance_traversed += self.graph.dist(i, j)
            if len(patch_centers) == 0 and self.graph.degree[i] > 2:
                root = i
                nodes.append(i)
                patch_centers.append(self.graph.get_voxel(i))

            # Check whether to yield batch
            is_node_far = self.graph.dist(root, j) > 512
            is_batch_full = len(patch_centers) == self.batch_size
            if is_node_far or is_batch_full:
                # Yield batch metadata
                patch_centers = np.array(patch_centers, dtype=int)
                nodes = np.array(nodes, dtype=int)
                yield nodes, patch_centers

                # Reset batch metadata
                nodes = list()
                patch_centers = list()

            # Visit j
            if self.graph.degree[j] > 2:
                nodes.append(j)
                patch_centers.append(self.graph.get_voxel(j))
                if len(patch_centers) == 1:
                    root = j

    # --- Helpers ---
    def estimate_iterations(self):
        """
        Estimates the number of iterations required to search graph.

        Returns
        -------
        int
            Estimated number of iterations required to search graph.
        """
        return len(self.graph.get_branchings())<|MERGE_RESOLUTION|>--- conflicted
+++ resolved
@@ -146,12 +146,8 @@
     def remove_merge_sites(self, detected_merge_sites):
         pass
 
-<<<<<<< HEAD
     # --- Helpers ---
-    def save_results(self, output_dir, upload_to_s3=False):
-=======
     def save_results(self, output_dir, output_prefix_s3=None):
->>>>>>> 79b8f806
         # Get predicted merge sites
         nodes = np.where(self.node_preds >= self.threshold)[0]
         detected_sites = [self.dataset.graph.node_xyz[i] for i in nodes]
@@ -166,7 +162,15 @@
             radius=10,
         )
 
-<<<<<<< HEAD
+        # Save fragments
+        fragments_path = os.path.join(output_dir, "fragments.zip")
+        self.dataset.graph.to_zipped_swcs(fragments_path)
+
+        # Upload results to S3 (if applicable)
+        if output_prefix_s3:
+            bucket_name, prefix = util.parse_cloud_path(output_prefix_s3)
+            util.upload_dir_to_s3(self.output_dir, bucket_name, prefix)
+
     def save_parameters(self, output_dir):
         json_path = os.path.join(output_dir, "detection_parameters.json")
         parameters = {
@@ -179,16 +183,6 @@
             "subgraph_radius": self.dataset.subgraph_radius,
         }
         util.write_json(json_path, parameters)
-=======
-        # Save fragments
-        fragments_path = os.path.join(output_dir, "fragments.zip")
-        self.dataset.graph.to_zipped_swcs(fragments_path)
-
-        # Upload results to S3 (if applicable)
-        if output_prefix_s3:
-            bucket_name, prefix = util.parse_cloud_path(output_prefix_s3)
-            util.upload_dir_to_s3(self.output_dir, bucket_name, prefix)
->>>>>>> 79b8f806
 
 
 # --- Data Handling ---
@@ -468,23 +462,14 @@
             Estimated number of iterations required to search graph.
         """
         length = 0
-<<<<<<< HEAD
         n_componenets = 0
-=======
-        n_components_to_search = 0
->>>>>>> 79b8f806
         for nodes in nx.connected_components(self.graph):
             node = util.sample_once(nodes)
             length_component = self.graph.path_length(root=node)
             if length_component > self.min_size:
                 length += length_component
-<<<<<<< HEAD
                 n_componenets += 1
         print("# Fragments to Search:", n_componenets)
-=======
-                n_components_to_search += 1
-        print("# Connected Components to Search:", n_components_to_search)
->>>>>>> 79b8f806
         return int(length / self.step_size)
 
 
